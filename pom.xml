--- conflicted
+++ resolved
@@ -14,287 +14,12 @@
         <module>larky</module>
     </modules>
 
-<<<<<<< HEAD
     <scm>
         <url>https://github.com/verygoodsecurity/starlarky.git</url>
         <connection>scm:git:git://github.com/verygoodsecurity/starlarky.git</connection>
         <developerConnection>scm:git:git@github.com:verygoodsecurity/starlarky.git
         </developerConnection>
     </scm>
-=======
-    <dependencies>
-        <!--
-        We use jetbrain's annotations library because of some
-        licensing concerns that occur with javax.annotations jsr305 library.
-
-        See this issue: https://github.com/google/guava/issues/2960
-        -->
-        <dependency>
-            <groupId>org.jetbrains</groupId>
-            <artifactId>annotations</artifactId>
-            <version>${org.jetbrains.annotations.version}</version>
-        </dependency>
-
-        <dependency>
-            <groupId>com.google.guava</groupId>
-            <artifactId>guava</artifactId>
-            <version>${google.guava.version}</version>
-        </dependency>
-
-        <dependency>
-            <groupId>com.google.auto.value</groupId>
-            <artifactId>auto-value-annotations</artifactId>
-            <version>${google.auto.value.version}</version>
-        </dependency>
-
-        <dependency>
-            <groupId>com.google.errorprone</groupId>
-            <artifactId>error_prone_core</artifactId>
-            <version>${google.errorprone.version}</version>
-        </dependency>
-
-        <dependency>
-            <groupId>org.projectlombok</groupId>
-            <artifactId>lombok</artifactId>
-            <version>${org.projectlombok.version}</version>
-            <scope>provided</scope>
-        </dependency>
-
-        <dependency>
-            <groupId>com.google.auto.value</groupId>
-            <artifactId>auto-value</artifactId>
-            <version>${google.auto.value.version}</version>
-            <optional>true</optional>
-        </dependency>
-
-        <dependency>
-            <groupId>com.google.flogger</groupId>
-            <artifactId>flogger</artifactId>
-            <version>${google.flogger.version}</version>
-        </dependency>
-        <dependency>
-            <groupId>com.google.flogger</groupId>
-            <artifactId>flogger-system-backend</artifactId>
-            <version>${google.flogger.version}</version>
-        </dependency>
-        <dependency>
-            <groupId>com.google.flogger</groupId>
-            <artifactId>flogger-slf4j-backend</artifactId>
-            <version>${google.flogger.version}</version>
-        </dependency>
-
-        <dependency>
-            <groupId>com.google.protobuf</groupId>
-            <artifactId>protobuf-java</artifactId>
-            <version>${protobuf.version}</version>
-        </dependency>
-
-        <dependency>
-            <groupId>com.google.protobuf</groupId>
-            <artifactId>protobuf-java-util</artifactId>
-            <version>${protobuf.version}</version>
-        </dependency>
 
 
-        <dependency>
-            <groupId>com.google.re2j</groupId>
-            <artifactId>re2j</artifactId>
-            <version>${google.re2j.version}</version>
-        </dependency>
-
-        <!-- cryptography -->
-        <dependency>
-            <groupId>com.google.crypto.tink</groupId>
-            <artifactId>tink</artifactId>
-            <version>${google.crypto.tink}</version>
-        </dependency>
-
-        <dependency>
-            <groupId>org.conscrypt</groupId>
-            <artifactId>conscrypt-openjdk</artifactId>
-            <version>${org.conscrypt.version}</version>
-            <classifier>${os.detected.name}-${os.detected.arch}</classifier>
-        </dependency>
-
-        <dependency>
-            <groupId>org.bouncycastle</groupId>
-            <artifactId>bcprov-ext-jdk15to18</artifactId>
-            <version>${org.bouncycastle.version}</version>
-        </dependency>
-
-        <!-- test -->
-        <dependency>
-            <groupId>javax.xml.bind</groupId>
-            <artifactId>jaxb-api</artifactId>
-            <version>${javax.xml.bind.jaxb-api.version}</version>
-            <scope>test</scope>
-        </dependency>
-        <dependency>
-            <groupId>com.google.truth</groupId>
-            <artifactId>truth</artifactId>
-            <version>${google.truth.version}</version>
-            <scope>test</scope>
-        </dependency>
-
-        <dependency>
-            <groupId>com.google.testing.compile</groupId>
-            <artifactId>compile-testing</artifactId>
-            <version>${google.compile.testing.version}</version>
-            <scope>test</scope>
-        </dependency>
-        <dependency>
-            <groupId>org.mockito</groupId>
-            <artifactId>mockito-core</artifactId>
-            <version>${org.mockito.version}</version>
-            <scope>test</scope>
-        </dependency>
-        <dependency>
-            <groupId>com.google.jimfs</groupId>
-            <artifactId>jimfs</artifactId>
-            <version>${google.jimfs.version}</version>
-            <scope>test</scope>
-        </dependency>
-        <dependency>
-          <groupId>org.apache.maven.plugins</groupId>
-          <artifactId>maven-surefire-plugin</artifactId>
-          <version>${surefire-plugin.version}</version>
-          <type>maven-plugin</type>
-            <scope>test</scope>
-        </dependency>
-    </dependencies>
-
-    <build>
-        <extensions>
-            <extension>
-              <groupId>kr.motd.maven</groupId>
-              <artifactId>os-maven-plugin</artifactId>
-              <version>${os-maven-plugin.version}</version>
-            </extension>
-        </extensions>
-
-        <plugins>
-
-            <plugin>
-                <groupId>org.apache.maven.plugins</groupId>
-                <artifactId>maven-compiler-plugin</artifactId>
-                <version>${maven.compiler.plugin.version}</version>
-                <configuration>
-                    <forceJavacCompilerUse>true</forceJavacCompilerUse>
-                    <source>${maven.compiler.source}</source>
-                    <target>${maven.compiler.target}</target>
-                    <showDeprecation>true</showDeprecation>
-                    <showWarnings>true</showWarnings>
-                    <debug>false</debug>
-                    <failOnWarning>false</failOnWarning>
-                    <compilerArgs>
-                        <compilerArg>-Xlint:unchecked</compilerArg>
-                        <!-- Required for ErrorProne -->
-                        <!-- @todo #971 Document ErrorProne tool -->
-                        <compilerArg>-XDcompilePolicy=simple</compilerArg>
-                        <!-- @todo #1170 ErrorProne: activate experimental checks -->
-                        <!--
-                            The following checks have been disabled:
-                            - MissingOverride: produce false positives with @Getter from Lombok
-                            - MixedMutabilityReturnType: because I like to use Collections.empty*() methods
-                            - UnnecessaryAnonymousClass: I prefer to have an explicit implementation in a constant
-                            - PreferJavaTimeOverload: disabled because of false positives: https://github.com/google/error-prone/issues/1435
-                        -->
-                        <compilerArg>-Xplugin:ErrorProne -Xep:MissingOverride:OFF -Xep:MixedMutabilityReturnType:OFF -Xep:UnnecessaryAnonymousClass:OFF -Xep:PreferJavaTimeOverload:OFF</compilerArg>
-                    </compilerArgs>
-                    <annotationProcessorPaths>
-                        <path>
-                            <groupId>com.google.errorprone</groupId>
-                            <artifactId>error_prone_core</artifactId>
-                            <version>${google.errorprone.version}</version>
-                        </path>
-                        <path>
-                            <groupId>org.projectlombok</groupId>
-                            <artifactId>lombok</artifactId>
-                            <version>${org.projectlombok.version}</version>
-                        </path>
-                        <path>
-                            <groupId>com.google.auto.value</groupId>
-                            <artifactId>auto-value</artifactId>
-                            <version>${google.auto.value.version}</version>
-                        </path>
-                    </annotationProcessorPaths>
-                </configuration>
-            </plugin>
-            <plugin>
-                <groupId>org.apache.maven.plugins</groupId>
-                <artifactId>maven-source-plugin</artifactId>
-                <version>${maven.source.plugin.version}</version>
-            </plugin>
-        </plugins>
-    </build>
-
-    <profiles>
-      <profile>
-        <id>jdk8</id>
-        <activation>
-          <jdk>1.8</jdk>
-        </activation>
-        <build>
-          <plugins>
-              <!-- Required for ErrorProne -->
-             <plugin>
-                 <groupId>org.apache.maven.plugins</groupId>
-                 <artifactId>maven-compiler-plugin</artifactId>
-                 <configuration>
-                     <fork>true</fork>
-                     <compilerArgs combine.children="append">
-                         <compilerArg>
-                             -J-Xbootclasspath/p:${settings.localRepository}/com/google/errorprone/javac/${google.errorprone.javac.version}/javac-${google.errorprone.javac.version}.jar
-                         </compilerArg>
-                     </compilerArgs>
-                 </configuration>
-             </plugin>
-             <plugin>
-                 <artifactId>maven-surefire-plugin</artifactId>
-                 <version>${surefire-plugin.version}</version>
-                 <configuration>
-                     <argLine>-Xbootclasspath/p:${settings.localRepository}/com/google/errorprone/javac/${google.errorprone.javac.version}/javac-${google.errorprone.javac.version}.jar</argLine>
-                     <trimStackTrace>false</trimStackTrace>
-                 </configuration>
-             </plugin>
-
-          </plugins>
-        </build>
-      </profile>
-    </profiles>
-
-    <properties>
-        <maven.compiler.source>8</maven.compiler.source>
-        <maven.compiler.target>8</maven.compiler.target>
-        <compiler-plugin.version>3.8.1</compiler-plugin.version>
-        <surefire-plugin.version>3.0.0-M5</surefire-plugin.version>
-        <maven.compiler.plugin.version>3.6.2</maven.compiler.plugin.version>
-        <maven.source.plugin.version>3.2.1</maven.source.plugin.version>
-        <google.errorprone.version>2.5.1</google.errorprone.version>
-        <google.errorprone.javac.version>9+181-r4173-1</google.errorprone.javac.version>
-        <google.auto.value.version>1.7</google.auto.value.version>
-        <google.compile.testing.version>0.18</google.compile.testing.version>
-        <google.crypto.tink>1.5.0</google.crypto.tink>
-        <google.flogger.version>0.5.1</google.flogger.version>
-        <google.guava.version>30.1-jre</google.guava.version>
-        <google.jimfs.version>1.1</google.jimfs.version>
-        <google.re2j.version>1.5</google.re2j.version>
-        <google.truth.version>1.0.1</google.truth.version>
-        <javax.xml.bind.jaxb-api.version>2.3.0</javax.xml.bind.jaxb-api.version>
-        <org.conscrypt.version>2.5.1</org.conscrypt.version>
-        <org.bouncycastle.version>1.68</org.bouncycastle.version>
-        <org.jetbrains.annotations.version>20.1.0</org.jetbrains.annotations.version>
-        <org.mockito.version>3.5.13</org.mockito.version>
-        <org.projectlombok.version>1.18.12</org.projectlombok.version>
-        <org.slf4j.version>1.7.30</org.slf4j.version>
-        <os-maven-plugin.version>1.7.0</os-maven-plugin.version>
-        <protobuf-maven-plugin>0.6.1</protobuf-maven-plugin>
-        <protobuf.version>3.14.0</protobuf.version>
-        <project.build.sourceEncoding>UTF-8</project.build.sourceEncoding>
-        <project.reporting.outputEncoding>UTF-8</project.reporting.outputEncoding>
-        <project.build.sourceEncoding>UTF-8</project.build.sourceEncoding>
-    </properties>
-
->>>>>>> 8918c56f
-
 </project>