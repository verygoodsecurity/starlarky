--- conflicted
+++ resolved
@@ -12,11 +12,8 @@
     <modules>
         <module>libstarlark</module>
         <module>larky</module>
-<<<<<<< HEAD
         <module>larky-api</module>
-=======
         <module>runlarky</module>
->>>>>>> e05880e0
     </modules>
 
     <scm>
