--- conflicted
+++ resolved
@@ -48,19 +48,11 @@
     asserts.eq('three', operator.getitem(root, 2).tag)
 
 
-<<<<<<< HEAD
-
-=======
->>>>>>> cbd3a1fb
 def _test_xpath():
     
     parser = SimpleXMLTreeBuilder.TreeBuilder()
     tree = parse(
-<<<<<<< HEAD
         '<doc level="A"><one updated="Y">One</one><two updated="N">Two</two>hm<three>Three</three></doc>',
-=======
-        '<doc level="A"><one level="B">One</one><two level="B">Two</two>hm<three>Three</three></doc>',
->>>>>>> cbd3a1fb
         parser
     )
     root = tree.getroot()
@@ -73,19 +65,12 @@
     asserts.eq('One', root.findall("./one")[0].text)
     # test attrib
     asserts.eq('A', root.findall(".")[0].attrib['level'])
-<<<<<<< HEAD
     asserts.eq('Y', root.findall("./")[0].attrib['updated'])
     asserts.eq('N', root.findall("./two")[0].attrib['updated'])
 
 
     tree = parse(
         '<data><actress name="Jenny"><tv>5</tv><born>1989</born></actress><actor name="Tim"><tv updated="Yes">3</tv><born>1990</born></actor><actor name="John"><film>8</film><born>1984</born></actor></data>',
-=======
-    # print('child attrib xpath:', root.findall("./two")[0].attrib)
-
-    tree = parse(
-        '<data><actress name="Jenny"><tv>5</tv><born>1989</born></actress><actor name="Tim"><tv>3</tv><born>1990</born></actor><actor name="John"><film>8</film><born>1984</born></actor></data>',
->>>>>>> cbd3a1fb
         parser
     )
     root = tree.getroot()
@@ -103,8 +88,7 @@
     asserts.eq(1, len(root.findall("./actress[1]")))
     asserts.eq('1984', root.findall("./actor[2]/born")[0].text)
     asserts.eq('8', root.findall("./actor/film[1]")[0].text)
-<<<<<<< HEAD
-    test search by attrib
+    # test search by attrib
     asserts.eq('3', root.findall("./actor/*[@updated='Yes']")[0].text)
     asserts.eq('actress', root.findall(".//*[@name='Jenny']")[0].tag)
 
@@ -127,18 +111,13 @@
     '<teacher name="Jenny"><born>1983</born></teacher></data>'])
 
     asserts.eq(expected_xml, ElementTree.tostring(root))
-=======
->>>>>>> cbd3a1fb
 
 
 def _suite():
     _suite = unittest.TestSuite()
     _suite.addTest(unittest.FunctionTestCase(_test_elementtree))
     _suite.addTest(unittest.FunctionTestCase(_test_xpath))
-<<<<<<< HEAD
     _suite.addTest(unittest.FunctionTestCase(_test_update_and_serialize))
-=======
->>>>>>> cbd3a1fb
     return _suite
 
 
