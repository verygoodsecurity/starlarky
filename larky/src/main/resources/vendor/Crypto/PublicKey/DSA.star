# -*- coding: utf-8 -*-
#
#  PublicKey/DSA.py : DSA signature primitive
#
# Written in 2008 by Dwayne C. Litzenberger <dlitz@dlitz.net>
#
# ===================================================================
# The contents of this file are dedicated to the public domain.  To
# the extent that dedication to the public domain is not available,
# everyone is granted a worldwide, perpetual, royalty-free,
# non-exclusive license to exercise all rights associated with the
# contents of this file for any purpose whatsoever.
# No rights are reserved.
#
# THE SOFTWARE IS PROVIDED "AS IS", WITHOUT WARRANTY OF ANY KIND,
# EXPRESS OR IMPLIED, INCLUDING BUT NOT LIMITED TO THE WARRANTIES OF
# MERCHANTABILITY, FITNESS FOR A PARTICULAR PURPOSE AND
# NONINFRINGEMENT. IN NO EVENT SHALL THE AUTHORS OR COPYRIGHT HOLDERS
# BE LIABLE FOR ANY CLAIM, DAMAGES OR OTHER LIABILITY, WHETHER IN AN
# ACTION OF CONTRACT, TORT OR OTHERWISE, ARISING FROM, OUT OF OR IN
# CONNECTION WITH THE SOFTWARE OR THE USE OR OTHER DEALINGS IN THE
# SOFTWARE.
# ===================================================================
<<<<<<< HEAD
load("@stdlib//builtins", builtins="builtins")
=======

>>>>>>> bf89faee
load("@stdlib//binascii", binascii="binascii")
load("@stdlib//codecs", codecs="codecs")
load("@stdlib//itertools", itertools="itertools")
load("@stdlib//larky", WHILE_LOOP_EMULATION_ITERATION="WHILE_LOOP_EMULATION_ITERATION", larky="larky")
<<<<<<< HEAD
load("@stdlib//struct", struct="struct")
load("@stdlib//sets", sets="sets")
=======
# load("@stdlib//pickle", PicklingError="PicklingError")
load("@stdlib//struct", struct="struct")
load("@stdlib//sets", sets="sets")
load("@stdlib//builtins", builtins="builtins")
load("@stdlib//types", types="types")
>>>>>>> bf89faee
load("@vendor//Crypto/Random", Random="Random")
load("@vendor//Crypto/Hash", SHA256="SHA256")
load("@vendor//Crypto/IO", PKCS8="PKCS8", PEM="PEM")
load("@vendor//Crypto/Math/Numbers", Integer="Integer")
load("@vendor//Crypto/Math/Primality", test_probable_prime="test_probable_prime", COMPOSITE="COMPOSITE", PROBABLY_PRIME="PROBABLY_PRIME")
load("@vendor//Crypto/PublicKey", _expand_subject_public_key_info="expand_subject_public_key_info", _create_subject_public_key_info="create_subject_public_key_info", _extract_subject_public_key_info="extract_subject_public_key_info")
load("@vendor//Crypto/Util/asn1", DerObject="DerObject", DerSequence="DerSequence", DerInteger="DerInteger", DerObjectId="DerObjectId", DerBitString="DerBitString")
load("@vendor//Crypto/Util/py3compat", bchr="bchr", bord="bord", tobytes="tobytes", tostr="tostr", iter_range="iter_range")
<<<<<<< HEAD
load("@vendor//option/result", Result="Result", Error="Error")
__all__ = ['generate', 'construct', 'DsaKey', 'import_key' ]
=======
load("@vendor//option/result", Error="Error")

__all__ = ['generate', 'construct', 'DsaKey', 'import_key']

map = builtins.map
sum = builtins.sum
>>>>>>> bf89faee

def DsaKey(key_dict):
    r"""Class defining an actual DSA key.
    Do not instantiate directly.
    Use :func:`generate`, :func:`construct` or :func:`import_key` instead.

    :ivar p: DSA modulus
    :vartype p: integer

    :ivar q: Order of the subgroup
    :vartype q: integer

    :ivar g: Generator
    :vartype g: integer

    :ivar y: Public key
    :vartype y: integer

    :ivar x: Private key
    :vartype x: integer

    :undocumented: exportKey, publickey
    """

<<<<<<< HEAD
    _keydata = ['y', 'g', 'p', 'q', 'x']
    self = larky.mutablestruct(__name__='DsaKey', __class__=DsaKey)

    def __init__(key_dict):
        input_set = sets.Set(key_dict.keys())
        public_set = sets.Set(('y' , 'g', 'p', 'q'))
        if not public_set.issubset(input_set):
            fail("ValueError: " + "Some DSA components are missing = %s" %
                             str(public_set - input_set))
        extra_set = input_set - public_set
        if extra_set and extra_set != sets.Set(('x',)):
            fail("ValueError: " + "Unknown DSA components = %s" %
                             str(extra_set - sets.Set(('x',))))
=======
    self = larky.mutablestruct(__name__='DsaKey', __class__=DsaKey)
    self._keydata = ['y', 'g', 'p', 'q', 'x']

    def __init__(key_dict):
        input_set = sets.Set(key_dict.keys())
        public_set = sets.Set(['y', 'g', 'p', 'q'])
        if not public_set.is_subset(input_set):
            fail("ValueError: " + "Some DSA components are missing = %s" %
                             str(public_set - input_set))
        extra_set = input_set - public_set
        if extra_set and extra_set != sets.Set(['x',]):
            fail("ValueError: " + "Unknown DSA components = %s" %
                             str(extra_set - sets.Set(['x',])))
>>>>>>> bf89faee
        self._key = dict(key_dict)
        return self
    self = __init__(key_dict)

    def _sign(m, k):
        if not self.has_private():
            fail("TypeError: DSA public key cannot be used for signing")
<<<<<<< HEAD
        if not (1 < k) and (k < self.q):
=======
        if not (1 < k._value) and (k < self._key["q"]):
>>>>>>> bf89faee
            fail("ValueError: k is not between 2 and q-1")

        x, q, p, g = [self._key[comp] for comp in ['x', 'q', 'p', 'g']]

        blind_factor = Integer.random_range(min_inclusive=1,
                                           max_exclusive=q)
        inv_blind_k = (blind_factor * k).inverse(q)
        blind_x = x * blind_factor

<<<<<<< HEAD
        r = pow(g, k, p) % q  # r = (g**k mod p) mod q
        s = (inv_blind_k * (blind_factor * m + blind_x * r)) % q
        return builtins.map(int, (r, s))
=======
        r = pow(g, k._value, p._value) % q._value  # r = (g**k mod p) mod q
        s = (inv_blind_k * (blind_factor * m + blind_x * r)) % q
        return map(int, (r, s))
>>>>>>> bf89faee
    self._sign = _sign

    def _verify(m, sig):
        r, s = sig
        y, q, p, g = [self._key[comp] for comp in ['y', 'q', 'p', 'g']]
<<<<<<< HEAD
        if not (0 < r) and (r < q) or not (0 < s) and (s < q):
=======
        if not (0 < r._value) and (r < q) or not (0 < s._value) and (s < q):
>>>>>>> bf89faee
            return False
        w = Integer(s).inverse(q)
        u1 = (w * m) % q
        u2 = (w * r) % q
<<<<<<< HEAD
        v = (pow(g, u1, p) * pow(y, u2, p) % p) % q
=======
        g_san = g
        y_san = y
        u1_san = u1
        u2_san = u2
        p_san = p
        if types.is_instance(g, Integer):
            g_san = g._value
        if types.is_instance(y, Integer):
            y_san = y._value
        if types.is_instance(u1, Integer):
            u1_san = u1._value
        if types.is_instance(p, Integer):
            p_san = p._value
        if types.is_instance(u2, Integer):
            u2_san = u2._value
        v = (pow(g_san, u1_san, p_san) * pow(y_san, u2_san, p_san) % p_san) % q
>>>>>>> bf89faee
        return v == r
    self._verify = _verify

    def has_private():
        """Whether this is a DSA private key"""

        return 'x' in self._key
    self.has_private = has_private

    def can_encrypt():  # legacy
        return False
    self.can_encrypt = can_encrypt

    def can_sign():     # legacy
        return True
    self.can_sign = can_sign

    def public_key():
        """A matching DSA public key.

        Returns:
            a new :class:`DsaKey` object
        """

        public_components = dict([(k, self._key[k]) for k in ('y', 'g', 'p', 'q')])
        return DsaKey(public_components)
    self.public_key = public_key

    def __eq__(other):
        if bool(self.has_private()) != bool(other.has_private()):
            return False

        result = True
        for comp in self._keydata:
            result = result and (getattr(self._key, comp, None) ==
                                 getattr(other._key, comp, None))
        return result
    self.__eq__ = __eq__

    def __ne__(other):
        return not self.__eq__(other)
    self.__ne__ = __ne__

<<<<<<< HEAD
=======
    def __getstate__():
        # DSA key is not pickable
        # load("@stdlib//pickle", PicklingError="PicklingError")
        # PY2LARKY: pay attention to this!
        # return PicklingError
        return Error()
    self.__getstate__ = __getstate__

>>>>>>> bf89faee
    def domain():
        """The DSA domain parameters.

        Returns
            tuple : (p,q,g)
        """

        return [int(self._key[comp]) for comp in ('p', 'q', 'g')]
    self.domain = domain

    def __repr__():
        attrs = []
        for k in self._keydata:
            if k == 'p':
<<<<<<< HEAD
                bits = Integer(self.p).size_in_bits()
=======
                bits = Integer(self._key["p"]).size_in_bits()
>>>>>>> bf89faee
                attrs.append("p(%d)" % (bits,))
            elif hasattr(self, k):
                attrs.append(k)
        if self.has_private():
            attrs.append("private")
        # PY3K: This is meant to be text, do not change to bytes (data)
<<<<<<< HEAD
=======
        # return "<%s @0x%x %s>" % (self.__class__.__name__, id(self), ",".join(attrs))
>>>>>>> bf89faee
        return "<%s %s>" % (self.__name__, ",".join(attrs))
    self.__repr__ = __repr__

    def __getattr__(item):
<<<<<<< HEAD
        if item not in self._key:
            fail("KeyError: item %s not found" % item)
        return int(self._key[item])
=======
        # try:
        return int(self._key[item])
        # except KeyError:
        #     fail()
>>>>>>> bf89faee
    self.__getattr__ = __getattr__

    def export_key(format='PEM', pkcs8=None, passphrase=None,
                  protection=None, randfunc=None):
        """Export this DSA key.

        Args:
          format (string):
            The encoding for the output:

            - *'PEM'* (default). ASCII as per `RFC1421`_/ `RFC1423`_.
            - *'DER'*. Binary ASN.1 encoding.
            - *'OpenSSH'*. ASCII one-liner as per `RFC4253`_.
              Only suitable for public keys, not for private keys.

          passphrase (string):
            *Private keys only*. The pass phrase to protect the output.
<<<<<<< HEAD

          pkcs8 (boolean):
            *Private keys only*. If ``True`` (default), the key is encoded
            with `PKCS#8`_. If ``False``, it is encoded in the custom
            OpenSSL/OpenSSH container.

          protection (string):
            *Only in combination with a pass phrase*.
            The encryption scheme to use to protect the output.

            If :data:`pkcs8` takes value ``True``, this is the PKCS#8
            algorithm to use for deriving the secret and encrypting
            the private DSA key.
            For a complete list of algorithms, see :mod:`Crypto.IO.PKCS8`.
            The default is *PBKDF2WithHMAC-SHA1AndDES-EDE3-CBC*.

=======

          pkcs8 (boolean):
            *Private keys only*. If ``True`` (default), the key is encoded
            with `PKCS#8`_. If ``False``, it is encoded in the custom
            OpenSSL/OpenSSH container.

          protection (string):
            *Only in combination with a pass phrase*.
            The encryption scheme to use to protect the output.

            If :data:`pkcs8` takes value ``True``, this is the PKCS#8
            algorithm to use for deriving the secret and encrypting
            the private DSA key.
            For a complete list of algorithms, see :mod:`Crypto.IO.PKCS8`.
            The default is *PBKDF2WithHMAC-SHA1AndDES-EDE3-CBC*.

>>>>>>> bf89faee
            If :data:`pkcs8` is ``False``, the obsolete PEM encryption scheme is
            used. It is based on MD5 for key derivation, and Triple DES for
            encryption. Parameter :data:`protection` is then ignored.

            The combination ``format='DER'`` and ``pkcs8=False`` is not allowed
            if a passphrase is present.

          randfunc (callable):
            A function that returns random bytes.
            By default it is :func:`Crypto.Random.get_random_bytes`.

        Returns:
          byte string : the encoded key

        Raises:
          ValueError : when the format is unknown or when you try to encrypt a private
            key with *DER* format and OpenSSL/OpenSSH.

        .. warning::
            If you don't provide a pass phrase, the private key will be
            exported in the clear!

        .. _RFC1421:    http://www.ietf.org/rfc/rfc1421.txt
        .. _RFC1423:    http://www.ietf.org/rfc/rfc1423.txt
        .. _RFC4253:    http://www.ietf.org/rfc/rfc4253.txt
        .. _`PKCS#8`:   http://www.ietf.org/rfc/rfc5208.txt
        """

        if passphrase != None:
            passphrase = tobytes(passphrase)

        if randfunc == None:
            randfunc = Random.get_random_bytes

        if format == 'OpenSSH':
            tup1 = [self._key[x].to_bytes() for x in ('p', 'q', 'g', 'y')]

            def func(x):
                if (bord(x[0]) & 0x80):
                    return bchr(0) + x
                else:
                    return x
            self.func = func

            tup2 = [func(x) for x in tup1]
            keyparts = [b'ssh-dss'] + tup2
            keystring = b''.join(
                            [struct.pack(">I", len(kp)) + kp for kp in keyparts]
                            )
            return b'ssh-dss ' + binascii.b2a_base64(keystring)[:-1]

        # DER format is always used, even in case of PEM, which simply
        # encodes it into BASE64.
        params = DerSequence([self.p, self.q, self.g])
        if self.has_private():
            if pkcs8 == None:
                pkcs8 = True
            if pkcs8:
                if not protection:
                    protection = 'PBKDF2WithHMAC-SHA1AndDES-EDE3-CBC'
<<<<<<< HEAD
                private_key = DerInteger(self.x).encode()
=======
                private_key = codecs.encode(DerInteger(self.x), encoding="utf-8")
>>>>>>> bf89faee
                binary_key = PKCS8.wrap(
                                private_key, oid, passphrase,
                                protection, key_params=params,
                                randfunc=randfunc
                                )
                if passphrase:
                    key_type = 'ENCRYPTED PRIVATE'
                else:
                    key_type = 'PRIVATE'
                passphrase = None
            else:
                if format != 'PEM' and passphrase:
                    fail("ValueError: DSA private key cannot be encrypted")
                ints = [0, self.p, self.q, self.g, self.y, self.x]
                binary_key = codecs.encode(DerSequence(ints), encoding="utf-8")
                key_type = "DSA PRIVATE"
        else:
            if pkcs8:
                fail("ValueError: PKCS#8 is only meaningful for private keys")

            binary_key = _create_subject_public_key_info(oid,
                                DerInteger(self.y), params)
            key_type = "PUBLIC"

        if format == 'DER':
            return binary_key
        if format == 'PEM':
<<<<<<< HEAD
            pem_str = PEM.encode(
                                binary_key, key_type + " KEY",
                                passphrase, randfunc
                            )
=======
            pem_str = codecs.encode(PEM, encoding=binary_key)
>>>>>>> bf89faee
            return tobytes(pem_str)
        fail("ValueError: " + "Unknown key format '%s'. Cannot export the DSA key." % format)
    self.export_key = export_key

    # Backward-compatibility
<<<<<<< HEAD
    self.exportKey = export_key
    self.publickey = public_key
=======
    exportKey = export_key
    publickey = public_key
>>>>>>> bf89faee

    # Methods defined in PyCrypto that we don't support anymore

    def sign(M, K):
        fail("NotImplementedError: Use module Crypto.Signature.DSS instead")
    self.sign = sign

    def verify(M, signature):
        fail("NotImplementedError: Use module Crypto.Signature.DSS instead")
    self.verify = verify

    def encrypt(plaintext, K):
        # PY2LARKY: pay attention to this!
<<<<<<< HEAD
        fail("NotImplementedError")
=======
        # return NotImplementedError
        return Error()
>>>>>>> bf89faee
    self.encrypt = encrypt

    def decrypt(ciphertext):
        # PY2LARKY: pay attention to this!
<<<<<<< HEAD
        fail("NotImplementedError")
=======
        # return NotImplementedError
        return Error()
>>>>>>> bf89faee
    self.decrypt = decrypt

    def blind(M, B):
        # PY2LARKY: pay attention to this!
<<<<<<< HEAD
        fail("NotImplementedError")
=======
        # return NotImplementedError
        return Error()
>>>>>>> bf89faee
    self.blind = blind

    def unblind(M, B):
        # PY2LARKY: pay attention to this!
<<<<<<< HEAD
        fail("NotImplementedError")
=======
        # return NotImplementedError
        return Error()
>>>>>>> bf89faee
    self.unblind = unblind

    def size():
        # PY2LARKY: pay attention to this!
<<<<<<< HEAD
        fail("NotImplementedError")
=======
        # return NotImplementedError
        return Error()
>>>>>>> bf89faee
    self.size = size
    return self


def _generate_domain(L, randfunc):
    """Generate a new set of DSA domain parameters"""

    N = { 1024:160, 2048:224, 3072:256 }.get(L)
    if N == None:
        fail("ValueError: " + "Invalid modulus length (%d)" % L)

    outlen = SHA256.digest_size * 8
    n = (L + outlen - 1) // outlen - 1  # ceil(L/outlen) -1
    b_ = L - 1 - (n * outlen)

    # Generate q (A.1.1.2)
    q = Integer(4)
    upper_bit = 1 << (N - 1)
    for _while_ in range(WHILE_LOOP_EMULATION_ITERATION):
        if test_probable_prime(q, randfunc) == PROBABLY_PRIME:
            break
        seed = randfunc(64)
        U = Integer.from_bytes(SHA256.new(seed).digest()) & (upper_bit - 1)
        q = U | upper_bit | 1
    if not (q.size_in_bits() == N):
        fail("assert(q.size_in_bits() == N) failed!")

    # Generate p (A.1.1.2)
    offset = 1
<<<<<<< HEAD
    upper_bit = 1 << (L - 1)
    for _while_ in range(WHILE_LOOP_EMULATION_ITERATION):
        V = [ SHA256.new(seed + Integer(offset + j).to_bytes()).digest()
              for j in iter_range(n + 1) ]
        V = [ Integer.from_bytes(v) for v in V ]
        W = builtins.sum(
            [V[i] * (1 << (i * outlen)) for i in iter_range(n)],
            (V[n] & ((1 << b_) - 1)) * (1 << (n * outlen))
        )
=======
    # upper_bit = 1 << (L - 1)
    upper_bit = pow(2, L - 1)
    for _while_ in range(WHILE_LOOP_EMULATION_ITERATION):
        if not True:
            break
        V = [ SHA256.new(seed + Integer(offset + j).to_bytes()).digest()
              for j in iter_range(n + 1) ]
        V = [ Integer.from_bytes(v) for v in V ]
        W = sum([V[i] * pow(1, i * outlen) for i in iter_range(n)],
                (V[n] & (pow(2, b_) - 1)) * pow(2, n * outlen))
>>>>>>> bf89faee

        X = Integer(W + upper_bit) # 2^{L-1} < X < 2^{L}
        if not (X.size_in_bits() == L):
            fail("assert(X.size_in_bits() == L) failed!")

        c = X % (q * 2)
        p = X - (c - 1)  # 2q divides (p-1)
        if p.size_in_bits() == L and \
           test_probable_prime(p, randfunc) == PROBABLY_PRIME:
            break
        offset += n + 1

    # Generate g (A.2.3, index=1)
    e = (p - 1) // q
<<<<<<< HEAD
    for count in itertools.count(1):
        U = seed + b"ggen" + bchr(1) + Integer(count).to_bytes()
        W = Integer.from_bytes(SHA256.new(U).digest())
        g = pow(W, e, p)
=======

    counter = larky.utils.Counter()

    for _while_ in range(WHILE_LOOP_EMULATION_ITERATION):
        count = counter.add_and_get()
        U = seed + b"ggen" + bchr(1) + Integer(count).to_bytes()
        W = Integer.from_bytes(SHA256.new(U).digest())
        g = pow(W._value, e._value, p._value)
>>>>>>> bf89faee
        if g != 1:
            break

    return (p, q, g, seed)


def generate(bits, randfunc=None, domain=None):
    """Generate a new DSA key pair.
<<<<<<< HEAD

    The algorithm follows Appendix A.1/A.2 and B.1 of `FIPS 186-4`_,
    respectively for domain generation and key pair generation.

    Args:
      bits (integer):
        Key length, or size (in bits) of the DSA modulus *p*.
        It must be 1024, 2048 or 3072.

=======

    The algorithm follows Appendix A.1/A.2 and B.1 of `FIPS 186-4`_,
    respectively for domain generation and key pair generation.

    Args:
      bits (integer):
        Key length, or size (in bits) of the DSA modulus *p*.
        It must be 1024, 2048 or 3072.

>>>>>>> bf89faee
      randfunc (callable):
        Random number generation function; it accepts a single integer N
        and return a string of random data N bytes long.
        If not specified, :func:`Crypto.Random.get_random_bytes` is used.

      domain (tuple):
        The DSA domain parameters *p*, *q* and *g* as a list of 3
        integers. Size of *p* and *q* must comply to `FIPS 186-4`_.
        If not specified, the parameters are created anew.

    Returns:
      :class:`DsaKey` : a new DSA key object

    Raises:
      ValueError : when **bits** is too little, too big, or not a multiple of 64.

    .. _FIPS 186-4: http://nvlpubs.nist.gov/nistpubs/FIPS/NIST.FIPS.186-4.pdf
    """

    if randfunc == None:
        randfunc = Random.get_random_bytes

    if domain:
<<<<<<< HEAD
        p, q, g = builtins.map(Integer, domain)
=======
        p, q, g = map(Integer, domain)
>>>>>>> bf89faee

        ## Perform consistency check on domain parameters
        # P and Q must be prime
        fmt_error = test_probable_prime(p) == COMPOSITE
        fmt_error |= test_probable_prime(q) == COMPOSITE
        # Verify Lagrange's theorem for sub-group
        fmt_error |= ((p - 1) % q) != 0
        fmt_error |= g <= 1 or g >= p
        fmt_error |= pow(g, q, p) != 1
        if fmt_error:
            fail("ValueError: Invalid DSA domain parameters")
    else:
        p, q, g, _ = _generate_domain(bits, randfunc)

    L = p.size_in_bits()
    N = q.size_in_bits()

    if L != bits:
        fail("ValueError: " + ("Mismatch between size of modulus (%d)" +
                         " and 'bits' parameter (%d)") % (L, bits))

    if (L, N) not in [(1024, 160), (2048, 224),
                      (2048, 256), (3072, 256)]:
        fail("ValueError: " + ("Lengths of p and q (%d, %d) are not compatible" +
                         "to FIPS 186-3") % (L, N))

    if not (1 < g) and (g < p):
        fail("ValueError: Incorrent DSA generator")

    # B.1.1
    c = Integer.random(exact_bits=N + 64, randfunc=randfunc)
    x = c % (q - 1) + 1 # 1 <= x <= q-1
<<<<<<< HEAD
    y = pow(g, x, p)
=======
    y = pow(g, x._value, p._value)
>>>>>>> bf89faee

    key_dict = { 'y':y, 'g':g, 'p':p, 'q':q, 'x':x }
    return DsaKey(key_dict)


def construct(tup, consistency_check=True):
    """Construct a DSA key from a tuple of valid DSA components.

    Args:
      tup (tuple):
        A tuple of long integers, with 4 or 5 items
        in the following order:

            1. Public key (*y*).
            2. Sub-group generator (*g*).
            3. Modulus, finite field order (*p*).
            4. Sub-group order (*q*).
            5. Private key (*x*). Optional.

      consistency_check (boolean):
        If ``True``, the library will verify that the provided components
        fulfil the main DSA properties.

    Raises:
      ValueError: when the key being imported fails the most basic DSA validity checks.

    Returns:
      :class:`DsaKey` : a DSA key object
    """

<<<<<<< HEAD
    key_dict = dict(zip(('y', 'g', 'p', 'q', 'x'), builtins.map(Integer, tup)))
=======
    key_dict = dict(zip(('y', 'g', 'p', 'q', 'x'), map(Integer, tup)))
>>>>>>> bf89faee
    key = DsaKey(key_dict)

    fmt_error = False
    if consistency_check:
        # P and Q must be prime
        fmt_error = test_probable_prime(key.p) == COMPOSITE
        fmt_error |= test_probable_prime(key.q) == COMPOSITE
        # Verify Lagrange's theorem for sub-group
        fmt_error |= ((key.p - 1) % key.q) != 0
        fmt_error |= key.g <= 1 or key.g >= key.p
        fmt_error |= pow(key.g, key.q, key.p) != 1
        # Public key
        fmt_error |= key.y <= 0 or key.y >= key.p
        if hasattr(key, 'x'):
            fmt_error |= key.x <= 0 or key.x >= key.q
            fmt_error |= pow(key.g, key.x, key.p) != key.y

    if fmt_error:
        fail("ValueError: Invalid DSA key components")

    return key


# Dss-Parms  ::=  SEQUENCE  {
#       p       OCTET STRING,
#       q       OCTET STRING,
#       g       OCTET STRING
# }
# DSAPublicKey ::= INTEGER --  public key, y

def _import_openssl_private(encoded, passphrase, params):
    if params:
        fail("ValueError: DSA private key already comes with parameters")
    der = DerSequence().decode(encoded, nr_elements=6, only_ints_expected=True)
    if der[0] != 0:
        fail("ValueError: No version found")
    tup = [der[comp] for comp in (4, 3, 1, 2, 5)]
    return construct(tup)


def _import_subjectPublicKeyInfo(encoded, passphrase, params):

    algoid, encoded_key, emb_params =  _expand_subject_public_key_info(encoded)
    if algoid != oid:
        fail("ValueError: No DSA subjectPublicKeyInfo")
    if params and emb_params:
        fail("ValueError: Too many DSA parameters")

    y = DerInteger().decode(encoded_key).value
    p, q, g = list(DerSequence().decode(params or emb_params))
    tup = (y, g, p, q)
    return construct(tup)


def _import_x509_cert(encoded, passphrase, params):

    sp_info = _extract_subject_public_key_info(encoded)
    return _import_subjectPublicKeyInfo(sp_info, None, params)


def _import_pkcs8(encoded, passphrase, params):
    if params:
        fail("ValueError: PKCS#8 already includes parameters")
    k = PKCS8.unwrap(encoded, passphrase)
    if k[0] != oid:
        fail("ValueError: No PKCS#8 encoded DSA key")
    x = DerInteger().decode(k[1]).value
    p, q, g = list(DerSequence().decode(k[2]))
    tup = (pow(g, x, p), g, p, q, x)
    return construct(tup)


def _import_key_der(key_data, passphrase, params):
    """Import a DSA key (public or private half), encoded in DER form."""

    decodings = (_import_openssl_private,
                 _import_subjectPublicKeyInfo,
                 _import_x509_cert,
                 _import_pkcs8)

    for decoding in decodings:
<<<<<<< HEAD
        rval = Result.Ok(decoding).map(lambda x: x(key_data, passphrase, params))
        if rval.is_ok:
            return rval.unwrap()
=======
        # try:
        return decoding(key_data, passphrase, params)
        # except ValueError:
        #     pass
>>>>>>> bf89faee

    fail("ValueError: DSA key format is not supported")


def import_key(extern_key, passphrase=None):
    """Import a DSA key.

    Args:
      extern_key (string or byte string):
        The DSA key to import.

        The following formats are supported for a DSA **public** key:

        - X.509 certificate (binary DER or PEM)
        - X.509 ``subjectPublicKeyInfo`` (binary DER or PEM)
        - OpenSSH (ASCII one-liner, see `RFC4253`_)

        The following formats are supported for a DSA **private** key:

        - `PKCS#8`_ ``PrivateKeyInfo`` or ``EncryptedPrivateKeyInfo``
          DER SEQUENCE (binary or PEM)
        - OpenSSL/OpenSSH custom format (binary or PEM)

        For details about the PEM encoding, see `RFC1421`_/`RFC1423`_.

      passphrase (string):
        In case of an encrypted private key, this is the pass phrase
        from which the decryption key is derived.

        Encryption may be applied either at the `PKCS#8`_ or at the PEM level.

    Returns:
      :class:`DsaKey` : a DSA key object

    Raises:
      ValueError : when the given key cannot be parsed (possibly because
        the pass phrase is wrong).

    .. _RFC1421: http://www.ietf.org/rfc/rfc1421.txt
    .. _RFC1423: http://www.ietf.org/rfc/rfc1423.txt
    .. _RFC4253: http://www.ietf.org/rfc/rfc4253.txt
    .. _PKCS#8: http://www.ietf.org/rfc/rfc5208.txt
    """

    extern_key = tobytes(extern_key)
    if passphrase != None:
        passphrase = tobytes(passphrase)

    if extern_key.startswith(b'-----'):
        # This is probably a PEM encoded key
        (der, marker, enc_flag) = PEM.decode(tostr(extern_key), passphrase)
        if enc_flag:
            passphrase = None
        return _import_key_der(der, passphrase, None)

    if extern_key.startswith(b'ssh-dss '):
        # This is probably a public OpenSSH key
        keystring = binascii.a2b_base64(extern_key.split(b' ')[1])
        keyparts = []
        for _while_ in range(WHILE_LOOP_EMULATION_ITERATION):
            if len(keystring) <= 4:
                break
            length = struct.unpack(">I", keystring[:4])[0]
            keyparts.append(keystring[4:4 + length])
            keystring = keystring[4 + length:]
        if keyparts[0] == b"ssh-dss":
            tup = [Integer.from_bytes(keyparts[x]) for x in (4, 3, 1, 2)]
            return construct(tup)

    if len(extern_key) > 0 and bord(extern_key[0]) == 0x30:
        # This is probably a DER encoded key
        return _import_key_der(extern_key, passphrase, None)

    fail("ValueError: DSA key format is not supported")


# Backward compatibility
importKey = import_key

#: `Object ID`_ for a DSA key.
#:
#: id-dsa ID ::= { iso(1) member-body(2) us(840) x9-57(10040) x9cm(4) 1 }
#:
#: .. _`Object ID`: http://www.alvestrand.no/objectid/1.2.840.10040.4.1.html
oid = "1.2.840.10040.4.1"

<<<<<<< HEAD
DSA = larky.struct(
    __name__='DSA',
    DsaKey=DsaKey,
    generate=generate,
    construct=construct,
    import_key=import_key,
    importKey=importKey,
    oid=oid,
=======

DSA = larky.struct(
    generate=generate,
>>>>>>> bf89faee
)<|MERGE_RESOLUTION|>--- conflicted
+++ resolved
@@ -21,25 +21,15 @@
 # CONNECTION WITH THE SOFTWARE OR THE USE OR OTHER DEALINGS IN THE
 # SOFTWARE.
 # ===================================================================
-<<<<<<< HEAD
-load("@stdlib//builtins", builtins="builtins")
-=======
-
->>>>>>> bf89faee
 load("@stdlib//binascii", binascii="binascii")
 load("@stdlib//codecs", codecs="codecs")
 load("@stdlib//itertools", itertools="itertools")
 load("@stdlib//larky", WHILE_LOOP_EMULATION_ITERATION="WHILE_LOOP_EMULATION_ITERATION", larky="larky")
-<<<<<<< HEAD
-load("@stdlib//struct", struct="struct")
-load("@stdlib//sets", sets="sets")
-=======
 # load("@stdlib//pickle", PicklingError="PicklingError")
 load("@stdlib//struct", struct="struct")
 load("@stdlib//sets", sets="sets")
 load("@stdlib//builtins", builtins="builtins")
 load("@stdlib//types", types="types")
->>>>>>> bf89faee
 load("@vendor//Crypto/Random", Random="Random")
 load("@vendor//Crypto/Hash", SHA256="SHA256")
 load("@vendor//Crypto/IO", PKCS8="PKCS8", PEM="PEM")
@@ -48,17 +38,12 @@
 load("@vendor//Crypto/PublicKey", _expand_subject_public_key_info="expand_subject_public_key_info", _create_subject_public_key_info="create_subject_public_key_info", _extract_subject_public_key_info="extract_subject_public_key_info")
 load("@vendor//Crypto/Util/asn1", DerObject="DerObject", DerSequence="DerSequence", DerInteger="DerInteger", DerObjectId="DerObjectId", DerBitString="DerBitString")
 load("@vendor//Crypto/Util/py3compat", bchr="bchr", bord="bord", tobytes="tobytes", tostr="tostr", iter_range="iter_range")
-<<<<<<< HEAD
-load("@vendor//option/result", Result="Result", Error="Error")
-__all__ = ['generate', 'construct', 'DsaKey', 'import_key' ]
-=======
 load("@vendor//option/result", Error="Error")
 
 __all__ = ['generate', 'construct', 'DsaKey', 'import_key']
 
 map = builtins.map
 sum = builtins.sum
->>>>>>> bf89faee
 
 def DsaKey(key_dict):
     r"""Class defining an actual DSA key.
@@ -83,21 +68,6 @@
     :undocumented: exportKey, publickey
     """
 
-<<<<<<< HEAD
-    _keydata = ['y', 'g', 'p', 'q', 'x']
-    self = larky.mutablestruct(__name__='DsaKey', __class__=DsaKey)
-
-    def __init__(key_dict):
-        input_set = sets.Set(key_dict.keys())
-        public_set = sets.Set(('y' , 'g', 'p', 'q'))
-        if not public_set.issubset(input_set):
-            fail("ValueError: " + "Some DSA components are missing = %s" %
-                             str(public_set - input_set))
-        extra_set = input_set - public_set
-        if extra_set and extra_set != sets.Set(('x',)):
-            fail("ValueError: " + "Unknown DSA components = %s" %
-                             str(extra_set - sets.Set(('x',))))
-=======
     self = larky.mutablestruct(__name__='DsaKey', __class__=DsaKey)
     self._keydata = ['y', 'g', 'p', 'q', 'x']
 
@@ -111,7 +81,6 @@
         if extra_set and extra_set != sets.Set(['x',]):
             fail("ValueError: " + "Unknown DSA components = %s" %
                              str(extra_set - sets.Set(['x',])))
->>>>>>> bf89faee
         self._key = dict(key_dict)
         return self
     self = __init__(key_dict)
@@ -119,11 +88,7 @@
     def _sign(m, k):
         if not self.has_private():
             fail("TypeError: DSA public key cannot be used for signing")
-<<<<<<< HEAD
-        if not (1 < k) and (k < self.q):
-=======
         if not (1 < k._value) and (k < self._key["q"]):
->>>>>>> bf89faee
             fail("ValueError: k is not between 2 and q-1")
 
         x, q, p, g = [self._key[comp] for comp in ['x', 'q', 'p', 'g']]
@@ -133,32 +98,19 @@
         inv_blind_k = (blind_factor * k).inverse(q)
         blind_x = x * blind_factor
 
-<<<<<<< HEAD
-        r = pow(g, k, p) % q  # r = (g**k mod p) mod q
-        s = (inv_blind_k * (blind_factor * m + blind_x * r)) % q
-        return builtins.map(int, (r, s))
-=======
         r = pow(g, k._value, p._value) % q._value  # r = (g**k mod p) mod q
         s = (inv_blind_k * (blind_factor * m + blind_x * r)) % q
         return map(int, (r, s))
->>>>>>> bf89faee
     self._sign = _sign
 
     def _verify(m, sig):
         r, s = sig
         y, q, p, g = [self._key[comp] for comp in ['y', 'q', 'p', 'g']]
-<<<<<<< HEAD
-        if not (0 < r) and (r < q) or not (0 < s) and (s < q):
-=======
         if not (0 < r._value) and (r < q) or not (0 < s._value) and (s < q):
->>>>>>> bf89faee
             return False
         w = Integer(s).inverse(q)
         u1 = (w * m) % q
         u2 = (w * r) % q
-<<<<<<< HEAD
-        v = (pow(g, u1, p) * pow(y, u2, p) % p) % q
-=======
         g_san = g
         y_san = y
         u1_san = u1
@@ -175,7 +127,6 @@
         if types.is_instance(u2, Integer):
             u2_san = u2._value
         v = (pow(g_san, u1_san, p_san) * pow(y_san, u2_san, p_san) % p_san) % q
->>>>>>> bf89faee
         return v == r
     self._verify = _verify
 
@@ -219,8 +170,6 @@
         return not self.__eq__(other)
     self.__ne__ = __ne__
 
-<<<<<<< HEAD
-=======
     def __getstate__():
         # DSA key is not pickable
         # load("@stdlib//pickle", PicklingError="PicklingError")
@@ -229,7 +178,6 @@
         return Error()
     self.__getstate__ = __getstate__
 
->>>>>>> bf89faee
     def domain():
         """The DSA domain parameters.
 
@@ -244,35 +192,22 @@
         attrs = []
         for k in self._keydata:
             if k == 'p':
-<<<<<<< HEAD
-                bits = Integer(self.p).size_in_bits()
-=======
                 bits = Integer(self._key["p"]).size_in_bits()
->>>>>>> bf89faee
                 attrs.append("p(%d)" % (bits,))
             elif hasattr(self, k):
                 attrs.append(k)
         if self.has_private():
             attrs.append("private")
         # PY3K: This is meant to be text, do not change to bytes (data)
-<<<<<<< HEAD
-=======
         # return "<%s @0x%x %s>" % (self.__class__.__name__, id(self), ",".join(attrs))
->>>>>>> bf89faee
         return "<%s %s>" % (self.__name__, ",".join(attrs))
     self.__repr__ = __repr__
 
     def __getattr__(item):
-<<<<<<< HEAD
-        if item not in self._key:
-            fail("KeyError: item %s not found" % item)
-        return int(self._key[item])
-=======
         # try:
         return int(self._key[item])
         # except KeyError:
         #     fail()
->>>>>>> bf89faee
     self.__getattr__ = __getattr__
 
     def export_key(format='PEM', pkcs8=None, passphrase=None,
@@ -290,7 +225,6 @@
 
           passphrase (string):
             *Private keys only*. The pass phrase to protect the output.
-<<<<<<< HEAD
 
           pkcs8 (boolean):
             *Private keys only*. If ``True`` (default), the key is encoded
@@ -307,24 +241,6 @@
             For a complete list of algorithms, see :mod:`Crypto.IO.PKCS8`.
             The default is *PBKDF2WithHMAC-SHA1AndDES-EDE3-CBC*.
 
-=======
-
-          pkcs8 (boolean):
-            *Private keys only*. If ``True`` (default), the key is encoded
-            with `PKCS#8`_. If ``False``, it is encoded in the custom
-            OpenSSL/OpenSSH container.
-
-          protection (string):
-            *Only in combination with a pass phrase*.
-            The encryption scheme to use to protect the output.
-
-            If :data:`pkcs8` takes value ``True``, this is the PKCS#8
-            algorithm to use for deriving the secret and encrypting
-            the private DSA key.
-            For a complete list of algorithms, see :mod:`Crypto.IO.PKCS8`.
-            The default is *PBKDF2WithHMAC-SHA1AndDES-EDE3-CBC*.
-
->>>>>>> bf89faee
             If :data:`pkcs8` is ``False``, the obsolete PEM encryption scheme is
             used. It is based on MD5 for key derivation, and Triple DES for
             encryption. Parameter :data:`protection` is then ignored.
@@ -385,11 +301,7 @@
             if pkcs8:
                 if not protection:
                     protection = 'PBKDF2WithHMAC-SHA1AndDES-EDE3-CBC'
-<<<<<<< HEAD
-                private_key = DerInteger(self.x).encode()
-=======
                 private_key = codecs.encode(DerInteger(self.x), encoding="utf-8")
->>>>>>> bf89faee
                 binary_key = PKCS8.wrap(
                                 private_key, oid, passphrase,
                                 protection, key_params=params,
@@ -417,26 +329,14 @@
         if format == 'DER':
             return binary_key
         if format == 'PEM':
-<<<<<<< HEAD
-            pem_str = PEM.encode(
-                                binary_key, key_type + " KEY",
-                                passphrase, randfunc
-                            )
-=======
             pem_str = codecs.encode(PEM, encoding=binary_key)
->>>>>>> bf89faee
             return tobytes(pem_str)
         fail("ValueError: " + "Unknown key format '%s'. Cannot export the DSA key." % format)
     self.export_key = export_key
 
     # Backward-compatibility
-<<<<<<< HEAD
-    self.exportKey = export_key
-    self.publickey = public_key
-=======
     exportKey = export_key
     publickey = public_key
->>>>>>> bf89faee
 
     # Methods defined in PyCrypto that we don't support anymore
 
@@ -450,52 +350,32 @@
 
     def encrypt(plaintext, K):
         # PY2LARKY: pay attention to this!
-<<<<<<< HEAD
-        fail("NotImplementedError")
-=======
         # return NotImplementedError
         return Error()
->>>>>>> bf89faee
     self.encrypt = encrypt
 
     def decrypt(ciphertext):
         # PY2LARKY: pay attention to this!
-<<<<<<< HEAD
-        fail("NotImplementedError")
-=======
         # return NotImplementedError
         return Error()
->>>>>>> bf89faee
     self.decrypt = decrypt
 
     def blind(M, B):
         # PY2LARKY: pay attention to this!
-<<<<<<< HEAD
-        fail("NotImplementedError")
-=======
         # return NotImplementedError
         return Error()
->>>>>>> bf89faee
     self.blind = blind
 
     def unblind(M, B):
         # PY2LARKY: pay attention to this!
-<<<<<<< HEAD
-        fail("NotImplementedError")
-=======
         # return NotImplementedError
         return Error()
->>>>>>> bf89faee
     self.unblind = unblind
 
     def size():
         # PY2LARKY: pay attention to this!
-<<<<<<< HEAD
-        fail("NotImplementedError")
-=======
         # return NotImplementedError
         return Error()
->>>>>>> bf89faee
     self.size = size
     return self
 
@@ -525,17 +405,6 @@
 
     # Generate p (A.1.1.2)
     offset = 1
-<<<<<<< HEAD
-    upper_bit = 1 << (L - 1)
-    for _while_ in range(WHILE_LOOP_EMULATION_ITERATION):
-        V = [ SHA256.new(seed + Integer(offset + j).to_bytes()).digest()
-              for j in iter_range(n + 1) ]
-        V = [ Integer.from_bytes(v) for v in V ]
-        W = builtins.sum(
-            [V[i] * (1 << (i * outlen)) for i in iter_range(n)],
-            (V[n] & ((1 << b_) - 1)) * (1 << (n * outlen))
-        )
-=======
     # upper_bit = 1 << (L - 1)
     upper_bit = pow(2, L - 1)
     for _while_ in range(WHILE_LOOP_EMULATION_ITERATION):
@@ -546,7 +415,6 @@
         V = [ Integer.from_bytes(v) for v in V ]
         W = sum([V[i] * pow(1, i * outlen) for i in iter_range(n)],
                 (V[n] & (pow(2, b_) - 1)) * pow(2, n * outlen))
->>>>>>> bf89faee
 
         X = Integer(W + upper_bit) # 2^{L-1} < X < 2^{L}
         if not (X.size_in_bits() == L):
@@ -561,13 +429,6 @@
 
     # Generate g (A.2.3, index=1)
     e = (p - 1) // q
-<<<<<<< HEAD
-    for count in itertools.count(1):
-        U = seed + b"ggen" + bchr(1) + Integer(count).to_bytes()
-        W = Integer.from_bytes(SHA256.new(U).digest())
-        g = pow(W, e, p)
-=======
-
     counter = larky.utils.Counter()
 
     for _while_ in range(WHILE_LOOP_EMULATION_ITERATION):
@@ -575,7 +436,6 @@
         U = seed + b"ggen" + bchr(1) + Integer(count).to_bytes()
         W = Integer.from_bytes(SHA256.new(U).digest())
         g = pow(W._value, e._value, p._value)
->>>>>>> bf89faee
         if g != 1:
             break
 
@@ -584,7 +444,6 @@
 
 def generate(bits, randfunc=None, domain=None):
     """Generate a new DSA key pair.
-<<<<<<< HEAD
 
     The algorithm follows Appendix A.1/A.2 and B.1 of `FIPS 186-4`_,
     respectively for domain generation and key pair generation.
@@ -594,17 +453,6 @@
         Key length, or size (in bits) of the DSA modulus *p*.
         It must be 1024, 2048 or 3072.
 
-=======
-
-    The algorithm follows Appendix A.1/A.2 and B.1 of `FIPS 186-4`_,
-    respectively for domain generation and key pair generation.
-
-    Args:
-      bits (integer):
-        Key length, or size (in bits) of the DSA modulus *p*.
-        It must be 1024, 2048 or 3072.
-
->>>>>>> bf89faee
       randfunc (callable):
         Random number generation function; it accepts a single integer N
         and return a string of random data N bytes long.
@@ -628,11 +476,7 @@
         randfunc = Random.get_random_bytes
 
     if domain:
-<<<<<<< HEAD
-        p, q, g = builtins.map(Integer, domain)
-=======
         p, q, g = map(Integer, domain)
->>>>>>> bf89faee
 
         ## Perform consistency check on domain parameters
         # P and Q must be prime
@@ -665,11 +509,7 @@
     # B.1.1
     c = Integer.random(exact_bits=N + 64, randfunc=randfunc)
     x = c % (q - 1) + 1 # 1 <= x <= q-1
-<<<<<<< HEAD
-    y = pow(g, x, p)
-=======
     y = pow(g, x._value, p._value)
->>>>>>> bf89faee
 
     key_dict = { 'y':y, 'g':g, 'p':p, 'q':q, 'x':x }
     return DsaKey(key_dict)
@@ -700,11 +540,7 @@
       :class:`DsaKey` : a DSA key object
     """
 
-<<<<<<< HEAD
-    key_dict = dict(zip(('y', 'g', 'p', 'q', 'x'), builtins.map(Integer, tup)))
-=======
     key_dict = dict(zip(('y', 'g', 'p', 'q', 'x'), map(Integer, tup)))
->>>>>>> bf89faee
     key = DsaKey(key_dict)
 
     fmt_error = False
@@ -786,16 +622,10 @@
                  _import_pkcs8)
 
     for decoding in decodings:
-<<<<<<< HEAD
-        rval = Result.Ok(decoding).map(lambda x: x(key_data, passphrase, params))
-        if rval.is_ok:
-            return rval.unwrap()
-=======
         # try:
         return decoding(key_data, passphrase, params)
         # except ValueError:
         #     pass
->>>>>>> bf89faee
 
     fail("ValueError: DSA key format is not supported")
 
@@ -882,7 +712,6 @@
 #: .. _`Object ID`: http://www.alvestrand.no/objectid/1.2.840.10040.4.1.html
 oid = "1.2.840.10040.4.1"
 
-<<<<<<< HEAD
 DSA = larky.struct(
     __name__='DSA',
     DsaKey=DsaKey,
@@ -891,9 +720,4 @@
     import_key=import_key,
     importKey=importKey,
     oid=oid,
-=======
-
-DSA = larky.struct(
-    generate=generate,
->>>>>>> bf89faee
 )