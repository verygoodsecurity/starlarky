--- conflicted
+++ resolved
@@ -17,25 +17,6 @@
 # CONNECTION WITH THE SOFTWARE OR THE USE OR OTHER DEALINGS IN THE
 # SOFTWARE.
 # ===================================================================
-<<<<<<< HEAD
-load("@stdlib//binascii", hexlify="hexlify")
-load("@stdlib//codecs", codecs="codecs")
-load("@stdlib//larky", larky="larky")
-load("@stdlib//jcrypto", _JCrypto="jcrypto")
-load("@vendor//Crypto/Util/py3compat", bord="bord")
-
-# The size of the resulting hash in bytes.
-digest_size = 20
-# The internal block size of the hash algorithm in bytes.
-block_size = 64
-
-
-def SHA1Hash(data=None):
-    """
-    A SHA-1 hash object.
-        Do not instantiate directly.
-        Use the :func:`new` function.
-=======
 
 
 load("@stdlib//larky", larky="larky")
@@ -49,7 +30,6 @@
 
 # The internal block size of the hash algorithm in bytes.
 block_size = 64
->>>>>>> ec02f72a
 
 
 def SHA1Hash(data=None):
@@ -67,66 +47,6 @@
     :ivar digest_size: the size in bytes of the resulting hash
     :vartype digest_size: integer
     """
-<<<<<<< HEAD
-    def __init__(data=None):
-        """
-        Error %d while instantiating SHA1
-
-        """
-        self_ = {}
-        self_['_state'] = _JCrypto.Hash.SHA1()
-        if data:
-            self_['_state'].update(data)
-        return larky.mutablestruct(**self_)
-
-    self = __init__(data)
-
-    # The size of the resulting hash in bytes.
-    self.digest_size = digest_size
-    # The internal block size of the hash algorithm in bytes.
-    self.block_size = block_size
-    # ASN.1 Object ID
-    self.oid = "1.3.14.3.2.26"
-
-    def update(data):
-        """
-        Continue hashing of a message by consuming the next chunk of data.
-
-                Args:
-                    data (byte string/byte array/memoryview): The next chunk of the message being hashed.
-        
-        """
-        if data == None:
-            fail("TypeError: object supporting the buffer API required")
-        self._state.update(data)
-    self.update = update
-
-    def digest():
-        """
-        Return the **binary** (non-printable) digest of the message that has been hashed so far.
-
-                :return: The hash digest, computed over the data processed so far.
-                         Binary form.
-                :rtype: byte string
-        
-        """
-        return self._state.digest()
-    self.digest = digest
-
-    def hexdigest():
-        """
-        Return the **printable** digest of the message that has been hashed so far.
-
-                :return: The hash digest, computed over the data processed so far.
-                         Hexadecimal encoded.
-                :rtype: string
-        
-        """
-        return codecs.decode(hexlify(self.digest()), encoding='utf-8')
-    self.hexdigest = hexdigest
-
-    def copy():
-=======
     self = larky.mutablestruct(__class__='SHA1Hash')
 
     # The size of the resulting hash in bytes.
@@ -150,7 +70,6 @@
 
         Args:
             data (byte string/byte array/memoryview): The next chunk of the message being hashed.
->>>>>>> ec02f72a
         """
 
         if not data:
@@ -165,14 +84,6 @@
                  Binary form.
         :rtype: byte string
         """
-<<<<<<< HEAD
-        h = SHA1Hash()
-        h._state = self._state.copy()
-        return h
-    self.copy = copy
-
-    def new(data=None):
-=======
 
         return self._state.digest()
     self.digest = digest
@@ -183,7 +94,6 @@
         :return: The hash digest, computed over the data processed so far.
                  Hexadecimal encoded.
         :rtype: string
->>>>>>> ec02f72a
         """
         return tostr(hexlify(self.digest()))
     self.hexdigest = hexdigest
@@ -198,13 +108,6 @@
 
         :return: A hash object of the same type
         """
-<<<<<<< HEAD
-        return SHA1Hash(data)
-    
-    self.new = new
-    return self
-
-=======
 
         clone = SHA1Hash()
         clone._state = self._state.copy()
@@ -219,7 +122,6 @@
     return self
 
 
->>>>>>> ec02f72a
 def new(data=None):
     """Create a new hash object.
 
@@ -232,32 +134,10 @@
     """
     return SHA1Hash().new(data)
 
-<<<<<<< HEAD
-def _pbkdf2_hmac_assist(inner, outer, first_digest, iterations):
-    """
-    Compute the expensive inner loop in PBKDF-HMAC.
-    """
-    #     assert iterations > 0
-
-    # bfr = create_string_buffer(len(first_digest));
-    # result = _raw_sha256_lib.SHA256_pbkdf2_hmac_assist(
-    #                 inner._state.get(),
-    #                 outer._state.get(),
-    #                 first_digest,
-    #                 bfr,
-    #                 c_size_t(iterations),
-    #                 c_size_t(len(first_digest)))
-    # if result:
-    #     raise ValueError("Error %d with PBKDF2-HMAC assist for SHA256" % result)
-    # return get_raw_buffer(bfr)
-    result = "IMPLEMENT ME"
-    fail("ValueError: Error %s with PBKDF2-HMAC assis for SHA1" % result)
-=======
 
 def _pbkdf2_hmac_assist(inner, outer, first_digest, iterations):
     """Compute the expensive inner loop in PBKDF-HMAC."""
     fail("NOT IMPLEMENTED")
->>>>>>> ec02f72a
 
 
 SHA1 = larky.struct(
