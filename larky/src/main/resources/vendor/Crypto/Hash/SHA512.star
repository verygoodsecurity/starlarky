--- conflicted
+++ resolved
@@ -20,12 +20,7 @@
 load("@stdlib//binascii", hexlify="hexlify")
 load("@stdlib//larky", larky="larky")
 load("@stdlib//jcrypto", _JCrypto="jcrypto")
-<<<<<<< HEAD
-load("@stdlib//binascii", hexlify="hexlify")
-load("@stdlib//codecs", codecs="codecs")
-=======
 load("@vendor//Crypto/Util/py3compat", bord="bord", tostr="tostr")
->>>>>>> ec02f72a
 
 # The size of the full SHA-512 hash in bytes.
 digest_size = 64
@@ -109,12 +104,7 @@
                  Hexadecimal encoded.
         :rtype: string
         """
-<<<<<<< HEAD
-        # return "".join(["%02x" % bord(x) for x in self.digest()])
-        return codecs.decode(hexlify(self.digest()), encoding='utf-8')
-=======
         return tostr(hexlify(self.digest()))
->>>>>>> ec02f72a
     self.hexdigest = hexdigest
 
     def copy():
@@ -157,11 +147,7 @@
     :Return: A :class:`SHA512Hash` hash object
     """
 
-<<<<<<< HEAD
-    return SHA512Hash().new(data, truncate)
-=======
     return SHA512Hash(data, truncate)
->>>>>>> ec02f72a
 
 
 
