--- conflicted
+++ resolved
@@ -90,12 +90,7 @@
                  Hexadecimal encoded.
         :rtype: string
         """
-<<<<<<< HEAD
-
-        return codecs.decode(hexlify(self.digest()), encoding='utf-8')
-=======
         return tostr(hexlify(self.digest()))
->>>>>>> ec02f72a
     self.hexdigest = hexdigest
 
     def copy():
