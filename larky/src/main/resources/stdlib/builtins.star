# try to mimic: https://docs.python.org/3/library/builtins.html

load("@stdlib/larky", "larky")
load("@stdlib/types", "types")
load("@stdlib/codecs", "codecs")


def _bytes(s, encoding='utf-8', errors='strict'):
    """While bytes literals and representations are based on ASCII text, bytes
    objects actually behave like immutable sequences of integers, with each
    value in the sequence restricted such that 0 <= x < 256 (attempts to
    violate this restriction will trigger ValueError). This is done
    deliberately to emphasise that while many binary formats include ASCII
    based elements and can be usefully manipulated with some text-oriented
    algorithms, this is not generally the case for arbitrary binary data
    (blindly applying text processing algorithms to binary data formats that
    are not ASCII compatible will usually lead to data corruption).

    In addition to the literal forms, bytes objects can be created in a number
    of other ways:

    - A zero-filled bytes object of a specified length: bytes(10)
    - From an iterable of integers: bytes(range(20))
    - Copying existing binary data via the buffer protocol: bytes(obj)

    Since bytes objects are sequences of integers (akin to a tuple), for a bytes
    object b, b[0] will be an integer, while b[0:1] will be a bytes object of
    length 1. (This contrasts with text strings, where both indexing and slicing
    will produce a string of length 1)

    The representation of bytes objects uses the literal format (b'...') since
    it is often more useful than e.g. bytes([46, 46, 46]). You can always
    convert a bytes object into a list of integers using list(b).

    :param s:
    :return:
    """
    if hasattr(s, '__bytes__'):
        return s.__bytes__()

    # utf-8 encoding by default
    return bytes(s, encoding, errors)
    # if types.is_iterable(s):
    #     return bytearray(list(s))
    # else:
    #     fail("TypeError: cannot convert '%s' object to bytes" % type(s))


def _bytearray(source, encoding='utf-8', errors='strict'):
    """Return a new array of bytes. The bytearray class is a mutable sequence
    of integers in the range 0 <= x < 256. It has most of the usual methods of
    mutable sequences, described in Mutable Sequence Types, as well as most
    methods that the bytes type has, see Bytes and Bytearray Operations.

    The optional source parameter can be used to initialize the array in a few
    different ways:

        - If it is a string, you must also give the encoding
        (and optionally, errors) parameters; bytearray() then converts the
        string to bytes using str.encode().
        - If it is an integer, the array will have that size and will be
        initialized with null bytes.
        - If it is an object conforming to the buffer interface, a read-only
        buffer of the object will be used to initialize the bytes array.
        - If it is an iterable, it must be an iterable of integers in the
        range 0 <= x < 256, which are used as the initial contents of the
        array.

    Without an argument, an array of size 0 is created.
    """
    if hasattr(source, '__bytes__'):
        return bytearray(source.__bytes__())
    return bytearray(source, encoding, errors)


<<<<<<< HEAD
def _sum(nums,*args,**kwargs):
    if(kwargs and args):
      msg = "TypeError: sum() expects at most 2 arguments (" + str(len(args)+len(kwargs)+1) + " given)"
      fail(msg)
    elif len(args) > 1:
      msg = "TypeError: sum() expects at most 2 arguments (" + str(len(args)+1) + " given)"
      fail(msg)
    else:
      if 'start' in kwargs:
        s = kwargs['start']
      elif args: 
        s = args[0]
      else: 
        s = 0
      for num in nums:
        s += num
      return s
=======
def iter(o, sentinel=None):
    """
    Return an iterator object.

    The first argument is interpreted very differently depending on the
    presence of the second argument. Without a second argument, object
    must be a collection object which supports the iteration
    protocol (the __iter__() method), or it must support the sequence
    protocol (the __getitem__() method with integer arguments starting at 0).
    If it does not support either of those protocols, TypeError is raised.

    If the second argument, sentinel, is given, then object must be a
    callable object. The iterator created in this case will call object
    with no arguments for each call to its __next__() method; if the value
    returned is equal to sentinel, StopIteration will be raised, otherwise
    the value will be returned.

    :param o:
    :param sentinel:
    :return:
    """
    if not any([
        hasattr(o, '__iter__'),
        types.is_iterable(o),
        types.is_string(o),
    ]):
        msg = "TypeError: type '%s' is not iterable"
        msg %= (type(o))
        fail(msg)
    iterable = o
    if types.is_string(o):
        iterable = o.elems()
    elif hasattr(o, '__iter__'):
        iterable = o.__iter__()
    return iterable


def map(func, iterable):
    return [func(x) for x in iterable]


#move to larky
def _translate(s, original, replace):
    if not types.is_bytelike(s):
        fail('TypeError: expected bytes, not %s' % type(s))
    original_arr = bytearray(original)
    replace_arr = bytearray(replace)

    if len(original_arr) != len(replace_arr):
        fail('Original and replace bytes should be same in length')
    translated = bytearray()
    replace_dics = dict()

    for i in range(len(original_arr)):
        replace_dics[original_arr[i]] = replace_arr[i]
    content_arr = bytearray(s)

    for c in content_arr:
        if c in replace_dics.keys():
            translated += bytearray([replace_dics[c]])
        else:
            translated += bytearray([c])
    return bytes(translated)
>>>>>>> 6fbd8512


# TODO: should we move this to starlark?
# list of functions from: https://docs.python.org/3/library/functions.html
builtins = larky.struct(
    bytes=_bytes,
    b=_bytes,
    bytearray=_bytearray,
<<<<<<< HEAD
    sum=_sum
=======
    abs=abs,
    pow=pow,
    iter=iter,
    map=map,
    translate=_translate
>>>>>>> 6fbd8512
)<|MERGE_RESOLUTION|>--- conflicted
+++ resolved
@@ -73,7 +73,6 @@
     return bytearray(source, encoding, errors)
 
 
-<<<<<<< HEAD
 def _sum(nums,*args,**kwargs):
     if(kwargs and args):
       msg = "TypeError: sum() expects at most 2 arguments (" + str(len(args)+len(kwargs)+1) + " given)"
@@ -91,7 +90,8 @@
       for num in nums:
         s += num
       return s
-=======
+
+
 def iter(o, sentinel=None):
     """
     Return an iterator object.
@@ -155,7 +155,6 @@
         else:
             translated += bytearray([c])
     return bytes(translated)
->>>>>>> 6fbd8512
 
 
 # TODO: should we move this to starlark?
@@ -164,13 +163,10 @@
     bytes=_bytes,
     b=_bytes,
     bytearray=_bytearray,
-<<<<<<< HEAD
-    sum=_sum
-=======
+    sum=_sum,
     abs=abs,
     pow=pow,
     iter=iter,
     map=map,
     translate=_translate
->>>>>>> 6fbd8512
 )