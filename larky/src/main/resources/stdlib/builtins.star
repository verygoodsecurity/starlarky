# try to mimic: https://docs.python.org/3/library/builtins.html

load("@stdlib/larky", "larky")
load("@stdlib/types", "types")
load("@stdlib/codecs", "codecs")


def _bytes(s, encoding='utf-8', errors='strict'):
    """While bytes literals and representations are based on ASCII text, bytes
    objects actually behave like immutable sequences of integers, with each
    value in the sequence restricted such that 0 <= x < 256 (attempts to
    violate this restriction will trigger ValueError). This is done
    deliberately to emphasise that while many binary formats include ASCII
    based elements and can be usefully manipulated with some text-oriented
    algorithms, this is not generally the case for arbitrary binary data
    (blindly applying text processing algorithms to binary data formats that
    are not ASCII compatible will usually lead to data corruption).

    In addition to the literal forms, bytes objects can be created in a number
    of other ways:

    - A zero-filled bytes object of a specified length: bytes(10)
    - From an iterable of integers: bytes(range(20))
    - Copying existing binary data via the buffer protocol: bytes(obj)

    Since bytes objects are sequences of integers (akin to a tuple), for a bytes
    object b, b[0] will be an integer, while b[0:1] will be a bytes object of
    length 1. (This contrasts with text strings, where both indexing and slicing
    will produce a string of length 1)

    The representation of bytes objects uses the literal format (b'...') since
    it is often more useful than e.g. bytes([46, 46, 46]). You can always
    convert a bytes object into a list of integers using list(b).

    :param s:
    :return:
    """
    if hasattr(s, '__bytes__'):
        return s.__bytes__()

    # utf-8 encoding by default
    return bytes(s, encoding, errors)
    # if types.is_iterable(s):
    #     return bytearray(list(s))
    # else:
    #     fail("TypeError: cannot convert '%s' object to bytes" % type(s))


def _bytearray(source, encoding='utf-8', errors='strict'):
    """Return a new array of bytes. The bytearray class is a mutable sequence
    of integers in the range 0 <= x < 256. It has most of the usual methods of
    mutable sequences, described in Mutable Sequence Types, as well as most
    methods that the bytes type has, see Bytes and Bytearray Operations.

    The optional source parameter can be used to initialize the array in a few
    different ways:

        - If it is a string, you must also give the encoding
        (and optionally, errors) parameters; bytearray() then converts the
        string to bytes using str.encode().
        - If it is an integer, the array will have that size and will be
        initialized with null bytes.
        - If it is an object conforming to the buffer interface, a read-only
        buffer of the object will be used to initialize the bytes array.
        - If it is an iterable, it must be an iterable of integers in the
        range 0 <= x < 256, which are used as the initial contents of the
        array.

    Without an argument, an array of size 0 is created.
    """
    if hasattr(source, '__bytes__'):
        return bytearray(source.__bytes__())
    return bytearray(source, encoding, errors)


<<<<<<< HEAD
def iter(o, sentinel=None):
    """
    Return an iterator object.

    The first argument is interpreted very differently depending on the
    presence of the second argument. Without a second argument, object
    must be a collection object which supports the iteration
    protocol (the __iter__() method), or it must support the sequence
    protocol (the __getitem__() method with integer arguments starting at 0).
    If it does not support either of those protocols, TypeError is raised.

    If the second argument, sentinel, is given, then object must be a
    callable object. The iterator created in this case will call object
    with no arguments for each call to its __next__() method; if the value
    returned is equal to sentinel, StopIteration will be raised, otherwise
    the value will be returned.

    :param o:
    :param sentinel:
    :return:
    """
    if not any([
        hasattr(o, '__iter__'),
        types.is_iterable(o),
        types.is_string(o),
    ]):
        msg = "TypeError: type '%s' is not iterable"
        msg %= (type(o))
        fail(msg)
    iterable = o
    if types.is_string(o):
        iterable = o.elems()
    elif hasattr(o, '__iter__'):
        iterable = o.__iter__()
    return iterable


def map(func, iterable):
    return [func(x) for x in iterable]
=======
def _translate(s, original, replace):
    if not types.is_bytelike(s):
        fail('TypeError: expected bytes, not %s' % type(s))
    original_arr = bytearray(original)
    replace_arr = bytearray(replace)

    if len(original_arr) != len(replace_arr):
        fail('Original and replace bytes should be same in length')
    translated = bytearray()
    replace_dics = dict()

    for i in range(len(original_arr)):
        replace_dics[original_arr[i]] = replace_arr[i]
    content_arr = bytearray(s)

    for c in content_arr:
        if c in replace_dics.keys():
            translated += bytearray([replace_dics[c]])
        else:
            translated += bytearray([c])
    return bytes(translated)
>>>>>>> 5f8103c2


# TODO: should we move this to starlark?
# list of functions from: https://docs.python.org/3/library/functions.html
builtins = larky.struct(
    bytes=_bytes,
    b=_bytes,
    bytearray=_bytearray,
<<<<<<< HEAD
    abs=abs,
    pow=pow,
    iter=iter,
    map=map,
=======
    translate=_translate
>>>>>>> 5f8103c2
)<|MERGE_RESOLUTION|>--- conflicted
+++ resolved
@@ -73,7 +73,6 @@
     return bytearray(source, encoding, errors)
 
 
-<<<<<<< HEAD
 def iter(o, sentinel=None):
     """
     Return an iterator object.
@@ -113,7 +112,9 @@
 
 def map(func, iterable):
     return [func(x) for x in iterable]
-=======
+
+
+#move to larky
 def _translate(s, original, replace):
     if not types.is_bytelike(s):
         fail('TypeError: expected bytes, not %s' % type(s))
@@ -135,7 +136,6 @@
         else:
             translated += bytearray([c])
     return bytes(translated)
->>>>>>> 5f8103c2
 
 
 # TODO: should we move this to starlark?
@@ -144,12 +144,9 @@
     bytes=_bytes,
     b=_bytes,
     bytearray=_bytearray,
-<<<<<<< HEAD
     abs=abs,
     pow=pow,
     iter=iter,
     map=map,
-=======
     translate=_translate
->>>>>>> 5f8103c2
 )