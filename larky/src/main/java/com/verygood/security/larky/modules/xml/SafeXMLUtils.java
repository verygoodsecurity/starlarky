--- conflicted
+++ resolved
@@ -123,13 +123,6 @@
         TransformerFactory tf = TRANSFORMER_FACTORY.get();
         if (tf == null) {
             tf = TransformerFactory.newInstance();
-<<<<<<< HEAD
-            tf = securify(tf);
-        } else {
-            // ensure secure processing is enabled
-            tf = securify(tf);
-        }
-=======
         }
         tf.setFeature(XMLConstants.FEATURE_SECURE_PROCESSING, true);
         try {
@@ -142,7 +135,6 @@
         } catch (IllegalArgumentException e) {
             log.warn("XSL transformer implementation doesn't support {} feature", XMLConstants.ACCESS_EXTERNAL_STYLESHEET);
         }
->>>>>>> 0352990b
         TRANSFORMER_FACTORY.set(tf);  // reset the factory to the new secure one
         return xsltSource == null ? tf.newTransformer() : tf.newTransformer(xsltSource); // nosemgrep: transformerfactory-dtds-not-disabled
     }
