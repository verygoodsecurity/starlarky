package com.verygood.security.larky.modules.crypto;

import com.google.common.collect.ImmutableList;
import com.google.common.flogger.FluentLogger;

import com.verygood.security.larky.modules.crypto.Util.CryptoUtils;
import com.verygood.security.larky.modules.types.LarkyByte;
import com.verygood.security.larky.modules.types.LarkyByteArray;
import com.verygood.security.larky.modules.types.LarkyByteLike;

import net.starlark.java.annot.Param;
import net.starlark.java.annot.ParamType;
import net.starlark.java.annot.StarlarkMethod;
import net.starlark.java.eval.Dict;
import net.starlark.java.eval.EvalException;
import net.starlark.java.eval.NoneType;
import net.starlark.java.eval.Starlark;
import net.starlark.java.eval.StarlarkInt;
import net.starlark.java.eval.StarlarkList;
import net.starlark.java.eval.StarlarkThread;
import net.starlark.java.eval.StarlarkValue;
import net.starlark.java.eval.Tuple;

import org.bouncycastle.asn1.ASN1InputStream;
import org.bouncycastle.asn1.ASN1Integer;
import org.bouncycastle.asn1.ASN1ObjectIdentifier;
import org.bouncycastle.asn1.ASN1Sequence;
import org.bouncycastle.asn1.DLSequence;
import org.bouncycastle.asn1.pkcs.RSAPrivateKey;
import org.bouncycastle.asn1.x509.SubjectPublicKeyInfo;
import org.bouncycastle.cert.X509CertificateHolder;
import org.bouncycastle.crypto.AsymmetricBlockCipher;
import org.bouncycastle.crypto.AsymmetricCipherKeyPair;
import org.bouncycastle.crypto.CryptoException;
import org.bouncycastle.crypto.CryptoServicesRegistrar;
import org.bouncycastle.crypto.DataLengthException;
import org.bouncycastle.crypto.InvalidCipherTextException;
import org.bouncycastle.crypto.engines.RSABlindedEngine;
import org.bouncycastle.crypto.generators.RSAKeyPairGenerator;
import org.bouncycastle.crypto.params.AsymmetricKeyParameter;
import org.bouncycastle.crypto.params.RSAKeyGenerationParameters;
import org.bouncycastle.crypto.params.RSAKeyParameters;
import org.bouncycastle.crypto.params.RSAPrivateCrtKeyParameters;
import org.bouncycastle.crypto.util.OpenSSHPublicKeyUtil;
import org.bouncycastle.crypto.util.PrivateKeyFactory;
import org.bouncycastle.crypto.util.PublicKeyFactory;
import org.bouncycastle.jcajce.provider.asymmetric.rsa.BCRSAPrivateCrtKey;
import org.bouncycastle.jcajce.provider.asymmetric.rsa.BCRSAPublicKey;
import org.bouncycastle.jcajce.provider.asymmetric.rsa.KeyFactorySpi;
import org.bouncycastle.jcajce.provider.asymmetric.rsa.RSAUtil;
import org.bouncycastle.jce.provider.BouncyCastleProvider;
import org.bouncycastle.openssl.PEMDecryptorProvider;
import org.bouncycastle.openssl.PEMEncryptedKeyPair;
import org.bouncycastle.openssl.PEMEncryptor;
import org.bouncycastle.openssl.PEMException;
import org.bouncycastle.openssl.PEMKeyPair;
import org.bouncycastle.openssl.PEMParser;
import org.bouncycastle.openssl.PKCS8Generator;
import org.bouncycastle.openssl.jcajce.JcaMiscPEMGenerator;
import org.bouncycastle.openssl.jcajce.JcaPEMKeyConverter;
import org.bouncycastle.openssl.jcajce.JcaPEMWriter;
import org.bouncycastle.openssl.jcajce.JcePEMDecryptorProviderBuilder;
import org.bouncycastle.openssl.jcajce.JcePEMEncryptorBuilder;
import org.bouncycastle.pkcs.PKCS8EncryptedPrivateKeyInfo;
import org.bouncycastle.util.BigIntegers;
import org.bouncycastle.util.io.pem.PemObject;
import org.jetbrains.annotations.NotNull;
import org.jetbrains.annotations.VisibleForTesting;

import java.io.ByteArrayInputStream;
import java.io.IOException;
import java.io.InputStreamReader;
import java.io.StringWriter;
import java.math.BigInteger;
import java.nio.ByteBuffer;
import java.nio.CharBuffer;
import java.nio.charset.StandardCharsets;
import java.security.GeneralSecurityException;
import java.security.KeyFactory;
import java.security.KeyPair;
import java.security.NoSuchAlgorithmException;
import java.security.PublicKey;
import java.security.SecureRandom;
import java.security.SignatureException;
import java.security.interfaces.RSAPrivateCrtKey;
import java.security.interfaces.RSAPublicKey;
import java.security.spec.InvalidKeySpecException;
import java.security.spec.PKCS8EncodedKeySpec;
import java.security.spec.RSAPublicKeySpec;
import java.security.spec.X509EncodedKeySpec;
import java.util.ArrayList;
import java.util.Arrays;
import java.util.Base64;
import java.util.Enumeration;
import java.util.HashMap;
import java.util.List;
import java.util.Map;
import java.util.stream.Collectors;

//import com.verygood.security.larky.modules.crypto.Util.PEMExportUtils;

public class CryptoPublicKeyModule implements StarlarkValue {

  private static final FluentLogger logger = FluentLogger.forEnclosingClass();
  public static final CryptoPublicKeyModule INSTANCE = new CryptoPublicKeyModule();

  @StarlarkMethod(name = "RSA", structField = true)
  public CryptoPublicKeyModule RSA() {
    return CryptoPublicKeyModule.INSTANCE;
  }


  @StarlarkMethod(name = "generate", parameters = {@Param(name = "bits"), @Param(name = "e")}, useStarlarkThread = true)
  public Dict<String, StarlarkInt> RSA_generate(StarlarkInt bits_, StarlarkInt e_, StarlarkThread thread) throws EvalException {
    BigInteger e = Starlark.isNullOrNone(e_) ? BigInteger.valueOf(65537) : e_.toBigInteger();
    int bits = bits_.toIntUnchecked();
    if (bits != 1024 && bits != 2048 && bits != 3072 && bits != 4096) {
      throw Starlark.errorf("Odd bit size: expected 1024, 2048, 3072, or 4096. Received %d", bits);
    }
    SecureRandom secureRandom = CryptoServicesRegistrar.getSecureRandom();
    RSAKeyPairGenerator rsaKeyPairGenerator = new RSAKeyPairGenerator();
    RSAKeyGenerationParameters rsaKeyGenerationParameters = new RSAKeyGenerationParameters(e, secureRandom, bits, 100);
    rsaKeyPairGenerator.init(rsaKeyGenerationParameters);
    AsymmetricCipherKeyPair asymKeyPair = rsaKeyPairGenerator.generateKeyPair();
    /*
       n : integer
            The modulus.
          e : integer
            The public exponent.
          d : integer
            The private exponent. Only required for private keys.
          p : integer
            The first factor of the modulus. Only required for private keys.
          q : integer
            The second factor of the modulus. Only required for private keys.
          u : integer
            The CRT coefficient (inverse of p modulo q). Only required for
            private keys.
     */
    RSAKeyParameters pubKey = ((RSAKeyParameters) asymKeyPair.getPublic());
    RSAPrivateCrtKeyParameters privateKey = ((RSAPrivateCrtKeyParameters) asymKeyPair.getPrivate());
    return Dict.<String, StarlarkInt>builder()
        .put("n", StarlarkInt.of(pubKey.getModulus()))
        .put("e", StarlarkInt.of(pubKey.getExponent()))
        .put("d", StarlarkInt.of(privateKey.getExponent()))
        .put("p", StarlarkInt.of(privateKey.getP()))
        .put("q", StarlarkInt.of(privateKey.getQ()))
        .put("u", StarlarkInt.of((privateKey.getP().modInverse(privateKey.getQ()))))
        .build(thread.mutability());
  }


  @StarlarkMethod(
      name = "compute_factors", parameters = {
      @Param(name = "n", allowedTypes = {
          @ParamType(type = StarlarkInt.class),
      }),
      @Param(name = "e", allowedTypes = {
          @ParamType(type = StarlarkInt.class)
      }),
      @Param(name = "d", allowedTypes = {
          @ParamType(type = StarlarkInt.class)
      })
  }
  )
  public Tuple computePrimeFactors(StarlarkInt n, StarlarkInt e, StarlarkInt d) throws EvalException {
    Map.Entry<BigInteger, BigInteger> pq = CryptoUtils.probabilisticPrimeFactorization(
        n.toBigInteger(),
        e.toBigInteger(),
        d.toBigInteger());
    return Tuple.of(StarlarkInt.of(pq.getKey()), StarlarkInt.of(pq.getValue()));
  }

  @StarlarkMethod(
      name = "import_keyDER",
      parameters = {
          @Param(name = "externKey", allowedTypes = {@ParamType(type = LarkyByteLike.class)}),
          @Param(name = "passPhrase", allowedTypes = {
              @ParamType(type = LarkyByteLike.class),
              @ParamType(type = NoneType.class)
          })
      }, useStarlarkThread = true)
  public StarlarkList<StarlarkInt> importKeyDER(LarkyByteLike externKey, Object passPhraseO, StarlarkThread thread) throws EvalException {
    List<BigInteger> components;
    char[] passphrase = null;
    if(!Starlark.isNullOrNone(passPhraseO)) {
      byte[] bytes = ((LarkyByteLike) passPhraseO).getBytes();
      CharBuffer decoded = StandardCharsets.ISO_8859_1.decode(ByteBuffer.wrap(bytes));
      passphrase = Arrays.copyOf(decoded.array(), decoded.limit());
    }

    try {
      components = decodeDERKey(externKey.getBytes(), passphrase);
    } catch (SignatureException | NoSuchAlgorithmException | IOException e) {
      throw new EvalException("ValueError: " + e.getMessage(), e);
    }
    return StarlarkList.copyOf(
        thread.mutability(),
        components.stream().map(StarlarkInt::of).collect(Collectors.toList()));
  }

  public List<BigInteger> decodeDERKey(byte[] externKey, char[] passPhrase) throws SignatureException, EvalException, NoSuchAlgorithmException, IOException {
    List<Throwable> failures = new ArrayList<>();

    List<BigInteger> r;
    if(passPhrase != null) {
      r = _import_pkcs8_encrypted(externKey, passPhrase, failures);
      if (!r.isEmpty()) return r;
    }
    r = _importPKCS1Private(externKey, passPhrase, failures);
    if (!r.isEmpty()) return r;
    r = _import_pkcs1_public(externKey, passPhrase, failures);
    if (!r.isEmpty()) return r;
    r = _import_subjectPublicKeyInfo(externKey, passPhrase, failures);
    if (!r.isEmpty()) return r;
    r = _import_x509_cert(externKey, passPhrase, failures);
    if (!r.isEmpty()) return r;
    r = _import_pkcs8(externKey, passPhrase, failures);
    if (!r.isEmpty()) return r;


    StringBuilder sb = new StringBuilder();
    Throwable e = null;
    sb.append(failures.size());
    sb.append(" failures detected!");
    sb.append(System.lineSeparator());
    for (Throwable z : failures) {
      sb.append(z.getMessage());
      sb.append(System.lineSeparator());
      e = z;
    }
    throw new EvalException(sb.toString(), e);
//    RSAKeyParameters pubParams;
//    RSAPrivateCrtKeyParameters crtPrivParams;
//    // let's first try private key
//    try {
//      // is this a possible PKCS#8-encoded key?
//      crtPrivParams = (RSAPrivateCrtKeyParameters) PrivateKeyFactory.createKey(externKey);
//      r.addAll(ImmutableList.of(
//          crtPrivParams.getModulus(),
//          crtPrivParams.getPublicExponent(),
//          crtPrivParams.getExponent(),
//          crtPrivParams.getP(),
//          crtPrivParams.getQ(),
//          crtPrivParams.getP().modInverse(crtPrivParams.getQ())));
//      return r;
//    } catch (IllegalArgumentException e) {
//      failures.add(e);
//      // is it is not, so let's try to see if it is a PKCS#1 encoded key.
//      // ok now we try some black magic
//      // https://stackoverflow.com/questions/48958304/pkcs1-and-pkcs8-format-for-rsa-private-key great question + answer
//      DLSequence sequence = (DLSequence) ASN1Sequence.getInstance(externKey);
//      // if next element is 0 or 1, it's probably a private key
//      ASN1Integer integer = ASN1Integer.getInstance(sequence.getObjects().nextElement());
//      if (integer.getValue().equals(BigInteger.ONE)
//          || integer.getValue().equals(BigInteger.ZERO)) {
//        // ok this is a private key
//        // the below line will not exist, since it's most likely a pkcs1 key
//        //AlgorithmIdentifier.getInstance(e.nextElement());
//        RSAPrivateKey privParams = RSAPrivateKey.getInstance(sequence);
//        r.addAll(ImmutableList.of(
//            privParams.getModulus(),
//            privParams.getPublicExponent(),
//            privParams.getPrivateExponent(),
//            privParams.getPrime1(),
//            privParams.getPrime2(),
//            privParams.getPrime1().modInverse(privParams.getPrime2())));
//        return r;
//      }
//      // otherwise continue..
//    }
//
//    try {
//      pubParams = (RSAKeyParameters) PublicKeyFactory.createKey(externKey);
//      r.addAll(ImmutableList.of(pubParams.getModulus(), pubParams.getExponent()));
//      return r;
//    } catch (IllegalArgumentException e) {
//      // ok let's try manually parsing now
//      failures.add(e);
//    }
//
//    // let's then try a public keys
//    try {
//      DLSequence sequence = (DLSequence) ASN1Sequence.getInstance(externKey);
//      org.bouncycastle.asn1.pkcs.RSAPublicKey pubKey = org.bouncycastle.asn1.pkcs.RSAPublicKey.getInstance(sequence);
//      //ASN1Integer modulus = ASN1Integer.getInstance(sequence.getObjectAt(0));
//      //ASN1Integer exponent = ASN1Integer.getInstance(sequence.getObjectAt(1));
//      // do some checks here to see if this is even close
//      // if e <= 1 || e >= modulus, we have something wonky.
//      r.addAll(ImmutableList.of(pubKey.getModulus(), pubKey.getPublicExponent()));
//      return r;
//    } catch (IllegalArgumentException e) {
//      failures.add(e);
//      StringBuilder sb = new StringBuilder();
//      sb.append(failures.size());
//      sb.append(" failures detected!");
//      sb.append(System.lineSeparator());
//      for (Throwable z : failures) {
//        sb.append(z.getMessage());
//        sb.append(System.lineSeparator());
//      }
//      throw new EvalException(sb.toString(), e);
//    }

  }

  @NotNull
  private List<BigInteger> _import_pkcs8_encrypted(byte[] externKey, char[] passPhrase, List<Throwable> failures) {
    List<BigInteger> r = new ArrayList<>();
    // TODO(mahmoudimus): explore if this can be done via PEMParser or MiscPEMGenerator
    PKCS8EncryptedPrivateKeyInfo x;
    try {
<<<<<<< HEAD
      x = new PKCS8EncryptedPrivateKeyInfo(externKey);
      RSAPrivateCrtKey privParams = (RSAPrivateCrtKey) CryptoUtils.loadPrivateKey(x, passPhrase);
=======
      privParams = (RSAPrivateCrtKeyParameters) PrivateKeyFactory.createKey(externKey);
>>>>>>> b975ff0a
      r.addAll(ImmutableList.of(
          privParams.getModulus(),
          privParams.getPublicExponent(),
          privParams.getPrivateExponent(),
          privParams.getPrimeP(),
          privParams.getPrimeQ(),
          privParams.getPrimeP().modInverse(privParams.getPrimeQ())));
    } catch (IOException e) {
     failures.add(e);
    }
    return r;
  }

  @NotNull
  private List<BigInteger> _import_pkcs8(byte[] externKey, char[] passPhrase, List<Throwable> failures) throws IOException {
    List<BigInteger> r = new ArrayList<>();
    RSAPrivateCrtKeyParameters crtPrivParams;
    try {
     // is this a possible PKCS#8-encoded key?
     crtPrivParams = (RSAPrivateCrtKeyParameters) PrivateKeyFactory.createKey(externKey);
     r.addAll(ImmutableList.of(
         crtPrivParams.getModulus(),
         crtPrivParams.getPublicExponent(),
         crtPrivParams.getExponent(),
         crtPrivParams.getP(),
         crtPrivParams.getQ(),
         crtPrivParams.getP().modInverse(crtPrivParams.getQ())));
    } catch (IllegalArgumentException e) {
      failures.add(e);
    }
    return r;
  }

  @NotNull
  private List<BigInteger> _import_x509_cert(byte[] externKey, char[] passPhrase, List<Throwable> failures) throws IOException {
    List<BigInteger> r = new ArrayList<>();
    X509EncodedKeySpec spec = new X509EncodedKeySpec(externKey);
    ASN1InputStream bIn = new ASN1InputStream(new ByteArrayInputStream(spec.getEncoded()));
    KeyFactory kf;
    RSAPublicKey pubKey;
    try {
      SubjectPublicKeyInfo pki = SubjectPublicKeyInfo.getInstance(bIn.readObject());
      String algOid = pki.getAlgorithm().getAlgorithm().getId();
      kf = KeyFactory.getInstance(algOid);
      pubKey = (RSAPublicKey) kf.generatePublic(spec);
      r.addAll(ImmutableList.of(pubKey.getModulus(), pubKey.getPublicExponent()));
    } catch (NoSuchAlgorithmException | IllegalArgumentException | InvalidKeySpecException  e) {
      failures.add(e);
    }
    return r;
  }


  @NotNull
  private List<BigInteger> _import_subjectPublicKeyInfo(byte[] externKey, char[] passPhrase, List<Throwable> failures) throws IOException {
    List<BigInteger> r = new ArrayList<>();
    try {
      AsymmetricKeyParameter key = PublicKeyFactory.createKey(externKey);
      org.bouncycastle.asn1.pkcs.RSAPublicKey pubk = org.bouncycastle.asn1.pkcs.RSAPublicKey.getInstance(key);
      r.add(pubk.getModulus());
      r.add(pubk.getPublicExponent());
    } catch (IllegalArgumentException e) {
      failures.add(e);
    }
    return r;
  }

  @NotNull
  private List<BigInteger> _import_pkcs1_public(byte[] externKey, char[] passPhrase, List<Throwable> failures) {
    List<BigInteger> r = new ArrayList<>();
    try {
      DLSequence sequence = (DLSequence) ASN1Sequence.getInstance(externKey);
      org.bouncycastle.asn1.pkcs.RSAPublicKey pubKey = org.bouncycastle.asn1.pkcs.RSAPublicKey.getInstance(sequence);
      //ASN1Integer modulus = ASN1Integer.getInstance(sequence.getObjectAt(0));
      //ASN1Integer exponent = ASN1Integer.getInstance(sequence.getObjectAt(1));
      // TODO(mahmoudimus): do some checks here to see if this is even close
      //  if e <= 1 || e >= modulus, we have something wonky.
      r.addAll(ImmutableList.of(pubKey.getModulus(), pubKey.getPublicExponent()));
    } catch (IllegalArgumentException e) {
      failures.add(e);
    }
    return r;
  }

  @NotNull
  private List<BigInteger> _importPKCS1Private(byte[] externKey, char[] passPhrase, List<Throwable> failures) {
    List<BigInteger> r = new ArrayList<>();
    ASN1Integer integer;
    DLSequence sequence;
    Enumeration<?> rator;

    // is it is not, so let's try to see if it is a PKCS#1 encoded key.
    // ok now we try some black magic
    // https://stackoverflow.com/questions/48958304/pkcs1-and-pkcs8-format-for-rsa-private-key great question + answer
    try {
      sequence = (DLSequence) ASN1Sequence.getInstance(externKey);
      // if next element is 0 or 1, it's probably a private key
      rator = sequence.getObjects();
      integer = ASN1Integer.getInstance(rator.nextElement());
    } catch (IllegalArgumentException e) {
      failures.add(e);
      return r;
    }

    if (!integer.getValue().equals(BigInteger.ONE)
        && !integer.getValue().equals(BigInteger.ZERO)) {
      return r;
    }
    // ok this is a private key
    // ok, RFC says next thing should _NOT_ be a sequence if it is a PKCS#1 encoded
    // key, so let's check
    if(rator.nextElement() instanceof ASN1Sequence) {
      // it is! abort.
      //AlgorithmIdentifier.getInstance(rator.nextElement());
      return r;
    }
    RSAPrivateKey privParams = RSAPrivateKey.getInstance(sequence);
    r.addAll(ImmutableList.of(
        privParams.getModulus(),
        privParams.getPublicExponent(),
        privParams.getPrivateExponent(),
        privParams.getPrime1(),
        privParams.getPrime2(),
        privParams.getPrime1().modInverse(privParams.getPrime2())));
    return r;
  }

  /**
   * parse private key from pkcs8 format
   *
   * @param pkcs8PrivateKey encoded base64 pkcs8 fromat private key
   * @return RSAPrivateKey
   */
  public static KeyPair fromPkcs8(String pkcs8PrivateKey) {
    byte[] bytes = Base64.getDecoder().decode(pkcs8PrivateKey);
    try {
      KeyFactory keyFactory = KeyFactory.getInstance("RSA");
      PKCS8EncodedKeySpec pkcs8EncodedKeySpec = new PKCS8EncodedKeySpec(bytes);
      return new KeyPair(
          keyFactory.generatePublic(pkcs8EncodedKeySpec),
          keyFactory.generatePrivate(pkcs8EncodedKeySpec)
      );
    } catch (InvalidKeySpecException | NoSuchAlgorithmException e) {
      throw new SecurityException(e);
    }
  }

  private KeyPair extractKeyPair(Object pemKeyPairObject, JcaPEMKeyConverter converter, String passPhrase) throws IOException, SignatureException {
    if (pemKeyPairObject instanceof SubjectPublicKeyInfo) {
      throw new SignatureException("Input is an RSA Public Key, but private key is expected");
    }
    if (pemKeyPairObject instanceof PEMEncryptedKeyPair) {
      logger.atInfo().log("Encrypted key - using a provided password");
      PEMDecryptorProvider decProv = new JcePEMDecryptorProviderBuilder().build(passPhrase.toCharArray());
      return converter.getKeyPair(((PEMEncryptedKeyPair) pemKeyPairObject).decryptKeyPair(decProv));
    }
    logger.atInfo().log("Unencrypted key - no password needed");
    return converter.getKeyPair((PEMKeyPair) pemKeyPairObject);
  }

  @StarlarkMethod(
      name = "PKCS8_wrap", parameters = {
      @Param(name = "binary_key", allowedTypes = {@ParamType(type = LarkyByteLike.class)}),
      @Param(name = "oid", allowedTypes = {@ParamType(type = String.class)}),
      @Param(name = "passphrase", allowedTypes = {
          @ParamType(type = LarkyByteLike.class),
          @ParamType(type = NoneType.class)
      }),
      @Param(name = "protection", allowedTypes = {@ParamType(type = String.class)})
  }, useStarlarkThread = true)
  public LarkyByteLike PKCS8_wrap(LarkyByteLike binaryKey, String oid, Object passphrase, String protection, StarlarkThread thread) throws EvalException {
    byte[] hello_world = new byte[]{
        (byte) 0x68, (byte) 0x65, (byte) 0x6c, (byte) 0x6c, (byte) 0x6f, //hello
        (byte) 0x20,
        (byte) 0x77, (byte) 0x6f, (byte) 0x72, (byte) 0x6c, (byte) 0x64 //world
    };
    return LarkyByte.builder(thread).setSequence(hello_world).build();
  }

  @StarlarkMethod(
      name = "PKCS8_unwrap", parameters = {
      @Param(name = "binary_key", allowedTypes = {@ParamType(type = LarkyByteLike.class)}),
      @Param(name = "oid", allowedTypes = {@ParamType(type = String.class)}),
      @Param(name = "passphrase", allowedTypes = {
          @ParamType(type = LarkyByteLike.class),
          @ParamType(type = NoneType.class)
      }),
      @Param(name = "protection", allowedTypes = {@ParamType(type = String.class)})
  }, useStarlarkThread = true)
  public Tuple PKCS8_unwrap(LarkyByteLike binaryKey, String oid, Object passphraseO, String protection, StarlarkThread thread) throws EvalException {
    InputStreamReader r = new InputStreamReader(new ByteArrayInputStream(binaryKey.getBytes()));
    String passphrase = Starlark.isNullOrNone(passphraseO) ? null : (String) passphraseO;
    KeyPair kp;
    try (PEMParser pemParser = new PEMParser(r)) {
      JcaPEMKeyConverter converter = new JcaPEMKeyConverter();
      Object pemKeyPairObject = pemParser.readObject();
      kp = extractKeyPair(pemKeyPairObject, converter, passphrase);
    } catch (IOException | SignatureException e) {
      throw new EvalException(e.getMessage(), e);
    }
    String algorithm = kp.getPrivate().getAlgorithm();
    return Tuple.of(
        algorithm,
        LarkyByte.builder(thread).setSequence(kp.getPrivate().getEncoded()).build()
    );
  }

  @StarlarkMethod(
      name = "PEM_encode",
      doc = "Encode a piece of binary data into PEM format." +
          "\n" +
          "- data (byte string):\n" +
          "  The piece of binary data to encode.\n" +
          "\n" +
          "- marker (string):\n" +
          "  The marker for the PEM block (e.g. \"PUBLIC KEY\").\n" +
          "  Note that there is no official master list for all allowed markers.\n" +
          "  Still, you can refer to the OpenSSL_ source code.\n" +
          "\n" +
          "- passphrase (byte string):\n" +
          "  If given, the PEM block will be encrypted. The key is derived from\n" +
          "  the passphrase.\n" +
          "\n" +
          "- randfunc (callable):\n" +
          "  Random number generation function; it accepts an integer N and returns\n" +
          "  a byte string of random data, N bytes long. If not given, a new one is\n" +
          "  instantiated.",
      parameters = {
          @Param(name = "exportable", allowedTypes = {@ParamType(type = LarkyByteLike.class)}),
          @Param(name = "marker", allowedTypes = {@ParamType(type = String.class)}),
          @Param(name = "passphrase", allowedTypes = {
              @ParamType(type = LarkyByteLike.class), @ParamType(type = NoneType.class)}),
          @Param(name = "randfunc"),
      }, useStarlarkThread = true)
  public String PEM_encode(LarkyByteLike exportable, String marker, Object passphrase, Object randfunc, StarlarkThread thread) throws EvalException {

    /**
     * Note this PyCrypto comment:
     * - only supports 3DES for PEM encoding encryption (DES-EDE3-CBC)
     * - Encrypt with PKCS#7 padding
     */

    SecureRandom secureRandom = CryptoServicesRegistrar.getSecureRandom();

    X509EncodedKeySpec spec = new X509EncodedKeySpec(exportable.getBytes());
    ASN1InputStream bIn = new ASN1InputStream(new ByteArrayInputStream(spec.getEncoded()));
    KeyFactory kf;
    PublicKey publicKey;
    try {
      SubjectPublicKeyInfo pki = SubjectPublicKeyInfo.getInstance(bIn.readObject());
      String algOid = pki.getAlgorithm().getAlgorithm().getId();
      kf = KeyFactory.getInstance(algOid);
      publicKey = kf.generatePublic(spec);
    } catch (NoSuchAlgorithmException | InvalidKeySpecException | IOException e) {
      throw new EvalException(e.getMessage(), e);
    }

    StringWriter sWrt = new StringWriter();
    try (JcaPEMWriter pemWriter = new JcaPEMWriter(sWrt)) {
      PEMEncryptor encryptor = Starlark.isNullOrNone(passphrase)
          ? null
          : new JcePEMEncryptorBuilder(PKCS8Generator.PBE_SHA1_3DES.toString())
          .setSecureRandom(secureRandom)
          .setProvider(BouncyCastleProvider.PROVIDER_NAME)
          .build(((String) passphrase).toCharArray());
      JcaMiscPEMGenerator gen = new JcaMiscPEMGenerator(publicKey, encryptor);
      PemObject pemObject = gen.generate();
      pemWriter.writeObject(pemObject);
    } catch (IOException e) {
      throw new EvalException(e.getMessage(), e);
    }
    return sWrt.toString();
  }

  private AsymmetricCipherKeyPair keyPairFromKeyParts(Map<String, byte[]> keyParts) {
    BigInteger n = new BigInteger(keyParts.get("n"));
    BigInteger e = new BigInteger(keyParts.get("e"));
    BigInteger p = new BigInteger(keyParts.get("p"));
    BigInteger q = new BigInteger(keyParts.get("q"));
    BigInteger d = new BigInteger(keyParts.get("d"));

    return new AsymmetricCipherKeyPair(
        new RSAKeyParameters(false, n, e),
        new RSAPrivateCrtKeyParameters(
            n, e, d, p, q,
            d.remainder(p.subtract(BigInteger.ONE)),
            d.remainder(q.subtract(BigInteger.ONE)),
            BigIntegers.modOddInverse(p, q)));
  }


  @StarlarkMethod(
      name = "PEM_decode",
      doc = "Decode a PEM block into binary." +
          "\n" +
          "- pem_data (string):\n" +
          "  The PEM block.\n" +
          "\n" +
          "- passphrase (byte string):\n" +
          "  If given and the PEM block is encrypted,\n" +
          "  the key will be derived from the passphrase.\n",
      parameters = {
          @Param(name = "decodeable", allowedTypes = {@ParamType(type = String.class)}),
          @Param(name = "passphrase", allowedTypes = {
              @ParamType(type = LarkyByteLike.class), @ParamType(type = NoneType.class)}),
      }, useStarlarkThread = true)
  public StarlarkList<?> PEM_decode(String decodable, Object passphrase, StarlarkThread thread) throws EvalException {

    Map<String, byte[]> keyParts;
    try {
      Object pemObj = CryptoUtils.extractPEMObject(decodable.getBytes(StandardCharsets.UTF_8));
      if (pemObj == null) throw Starlark.errorf("Could not extract PEM encoded object!");
      char[] passChars = Starlark.isNullOrNone(passphrase)
          ? "".toCharArray()
          : new String(((LarkyByteLike) passphrase).getBytes()).toCharArray();
      keyParts = PEM_parse(pemObj, passChars);
    } catch (IOException | CryptoException e) {
      throw new EvalException(e.getMessage(), e);
    }

    Dict.Builder<String, Object> rval = Dict.<String, Object>builder()
        .put("n", StarlarkInt.of(new BigInteger(keyParts.get("n"))))
        .put("e", StarlarkInt.of(new BigInteger(keyParts.get("e"))));

    if (keyParts.containsKey("d")) {
      rval.put("d", StarlarkInt.of(new BigInteger(keyParts.get("d"))))
          .put("p", StarlarkInt.of(new BigInteger(keyParts.get("p"))))
          .put("q", StarlarkInt.of(new BigInteger(keyParts.get("q"))))
          .put("u", StarlarkInt.of(new BigInteger(keyParts.get("u"))));
    }
    return StarlarkList.copyOf(
        thread.mutability(),
        rval.build(thread.mutability()).values());
  }

  private Map<String, byte[]> PEM_parse(Object obj, char[] passChars) throws EvalException, IOException, CryptoException {
    JcaPEMKeyConverter converter = new JcaPEMKeyConverter().setProvider(BouncyCastleProvider.PROVIDER_NAME);
    Map<String, byte[]> returnVal = new HashMap<>();
    // if not encrypted
    if (obj instanceof PEMKeyPair) {
      PEMKeyPair obj_ = (PEMKeyPair) obj;
      KeyPair keyPair = converter.getKeyPair(obj_);
      // TODO what happens if keyPair algorithm is not RSA?
      if (keyPair.getPublic().getAlgorithm().equals("RSA")) {
        RSAPublicKey rsaPublicKey = convertPublicKey(obj_.getPublicKeyInfo());
        BCRSAPrivateCrtKey bcKey = (BCRSAPrivateCrtKey) converter.getPrivateKey(obj_.getPrivateKeyInfo());
        buildPublicParameters(rsaPublicKey, returnVal);
        buildPrivateKeyParameters(bcKey, returnVal);
        return returnVal;
      }
      throw Starlark.errorf("Unknown conversion algorithm for algo: %s", keyPair.getPublic().getAlgorithm());
    } else if (obj instanceof SubjectPublicKeyInfo) {
      RSAPublicKey rsaPublicKey = convertPublicKey((SubjectPublicKeyInfo) obj);
      buildPublicParameters(rsaPublicKey, returnVal);
      return returnVal;
    } else if (obj instanceof X509CertificateHolder) {
      RSAPublicKey rsaPublicKey = convertPublicKey(((X509CertificateHolder)obj).getSubjectPublicKeyInfo());
      buildPublicParameters(rsaPublicKey, returnVal);
      return returnVal;
    }

    // if we are here we are probably looking at a private key
    BCRSAPrivateCrtKey pk = (BCRSAPrivateCrtKey) CryptoUtils.loadPrivateKey(obj, passChars);
    RSAPublicKey publicKey;
    try {
      publicKey = (RSAPublicKey) KeyFactory.getInstance("RSA").generatePublic(
          new RSAPublicKeySpec(pk.getModulus(), pk.getPublicExponent()));
    } catch (InvalidKeySpecException | NoSuchAlgorithmException e) {
      throw new EvalException(e.getMessage(), e);
    }
    buildPublicParameters(publicKey, returnVal);
    buildPrivateKeyParameters(pk, returnVal);
    return returnVal;
  }

  private void buildPrivateKeyParameters(BCRSAPrivateCrtKey bcKey, Map<String, byte[]> returnVal) {
    returnVal.put("p", bcKey.getPrimeP().toByteArray());
    returnVal.put("q", bcKey.getPrimeQ().toByteArray());
    returnVal.put("u", bcKey.getPrimeP().modInverse(bcKey.getPrimeQ()).toByteArray());
    returnVal.put("crt", bcKey.getCrtCoefficient().toByteArray());
    returnVal.put("d", bcKey.getPrivateExponent().toByteArray());
  }

  private void buildPublicParameters(RSAPublicKey rsaPublicKey, Map<String, byte[]> returnVal) throws PEMException {
    returnVal.put("n", rsaPublicKey.getModulus().toByteArray());
    returnVal.put("e", rsaPublicKey.getPublicExponent().toByteArray());

  }

  private RSAPublicKey convertPublicKey(SubjectPublicKeyInfo pk) throws CryptoException, IOException {
    ASN1ObjectIdentifier algOid = pk.getAlgorithm().getAlgorithm();
    try {
      KeyFactory kf = KeyFactory.getInstance(algOid.getId());

      if (RSAUtil.isRsaOid(algOid)) {
        org.bouncycastle.asn1.pkcs.RSAPublicKey rsa = org.bouncycastle.asn1.pkcs.RSAPublicKey.getInstance(pk.parsePublicKey());
        //RSAPublicKeySpec pubSpec = new RSAPublicKeySpec(rsa.getModulus(), rsa.getPublicExponent());
        BCRSAPublicKey publicKey = (BCRSAPublicKey) new KeyFactorySpi().generatePublic(pk);
        return publicKey;
      }
    } catch (GeneralSecurityException gse) {
      throw new CryptoException(gse.getMessage(), gse);
    }
    throw new CryptoException(
        String.format("Unknown algorithm id: %s, supporting only RSA here", algOid.getId()));
  }

  @StarlarkMethod(
      name = "export_key",
      doc = "Export an RSA key." +
          "" +
          "format (string):\n" +
          "  The format to use for wrapping the key:\n" +
          "\n" +
          "  - *'PEM'*. (*Default*) Text encoding, done according to `RFC1421`_/`RFC1423`_.\n" +
          "  - *'DER'*. Binary encoding.\n" +
          "  - *'OpenSSH'*. Textual encoding, done according to OpenSSH specification.\n" +
          "    Only suitable for public keys (not private keys).\n" +
          "\n" +
          "passphrase (string):\n" +
          "  (*For private keys only*) The pass phrase used for protecting the output.\n" +
          "\n" +
          "pkcs (integer):\n" +
          "  (*For private keys only*) The ASN.1 structure to use for\n" +
          "  serializing the key. Note that even in case of PEM\n" +
          "  encoding, there is an inner ASN.1 DER structure.\n" +
          "\n" +
          "  With ``pkcs=1`` (*default*), the private key is encoded in a\n" +
          "  simple `PKCS#1`_ structure (``RSAPrivateKey``).\n" +
          "\n" +
          "  With ``pkcs=8``, the private key is encoded in a `PKCS#8`_ structure\n" +
          "  (``PrivateKeyInfo``).\n" +
          "\n" +
          "  .. note::\n" +
          "      This parameter is ignored for a public key.\n" +
          "      For DER and PEM, an ASN.1 DER ``SubjectPublicKeyInfo``\n" +
          "      structure is always used.\n" +
          "\n" +
          "protection (string):\n" +
          "  (*For private keys only*)\n" +
          "  The encryption scheme to use for protecting the private key.\n" +
          "\n" +
          "  If ``None`` (default), the behavior depends on :attr:`format`:\n" +
          "\n" +
          "  - For *'DER'*, the *PBKDF2WithHMAC-SHA1AndDES-EDE3-CBC*\n" +
          "    scheme is used. The following operations are performed:\n" +
          "\n" +
          "      1. A 16 byte Triple DES key is derived from the passphrase\n" +
          "         using :func:`Crypto.Protocol.KDF.PBKDF2` with 8 bytes salt,\n" +
          "         and 1 000 iterations of :mod:`Crypto.Hash.HMAC`.\n" +
          "      2. The private key is encrypted using CBC.\n" +
          "      3. The encrypted key is encoded according to PKCS#8.\n" +
          "\n" +
          "  - For *'PEM'*, the obsolete PEM encryption scheme is used.\n" +
          "    It is based on MD5 for key derivation, and Triple DES for encryption.\n" +
          "\n" +
          "  Specifying a value for :attr:`protection` is only meaningful for PKCS#8\n" +
          "  (that is, ``pkcs=8``) and only if a pass phrase is present too.\n" +
          "\n" +
          "  The supported schemes for PKCS#8 are listed in the\n" +
          "  :mod:`Crypto.IO.PKCS8` module (see :attr:`wrap_algo` parameter).\n" +
          "\n" +
          "randfunc (callable):\n" +
          "  A function that provides random bytes. Only used for PEM encoding.\n" +
          "  The default is :func:`Crypto.Random.get_random_bytes`.",
      parameters = {
          @Param(name = "exportable", allowedTypes = {@ParamType(type = LarkyByteLike.class)}),
          @Param(name = "format", allowedTypes = {@ParamType(type = String.class)}),
          @Param(name = "passPhrase", allowedTypes = {
              @ParamType(type = String.class), @ParamType(type = NoneType.class)}),
          @Param(name = "pkcs1", allowedTypes = {@ParamType(type = StarlarkInt.class)},
              defaultValue = "1"),
          @Param(name = "randfunc", defaultValue = "None"),
      }, useStarlarkThread = true)
  public String RSAExportKey(LarkyByteLike exportable, String format, String passPhrase, String pkcs1, Object randfunc, StarlarkThread thread) throws EvalException {

//    SubjectPublicKeyInfoFactory.createSubjectPublicKeyInfo(PublicKeyFactory.createKey(keyPair.getPublic()
//           .getEncoded()));
    return "";
  }

//    public KeyPair RSA_ExportKey(PrivateKey privateKey, String passPhrase) throws SignatureException {
//    StringWriter outputStream = new StringWriter();
//
//
//      try (JcaPEMWriter pemWriter = new JcaPEMWriter(outputStream)) {
//        new JcePEMEncryptorBuilder("AES-256-CBC").setProvider("BCFIPS").build(passwd));
//        JcaPKCS8Generator gen = new JcaPKCS8Generator(privateKey, null);
//        pemWriter.writeObject(privateKey,
//
//             pemWriter.close();
//
//             return sWrt.toString();
//        return keyPair;
//      } catch (IOException e) {
//        throw new SignatureException("Unable to parse RSA private key", e);
//      } catch (IllegalArgumentException | NullPointerException | DecoderException e) {
//        throw new SignatureException("Unable to parse RSA private key. Input is malformed", e);
//      }
//    }

  @StarlarkMethod(
      name = "decrypt",
      parameters = {
          @Param(name = "rsaObj", allowedTypes = {@ParamType(type = Dict.class)}),
          @Param(name = "ciphertext")
      },
      useStarlarkThread = true
  )
  public LarkyByteLike RSADecrypt(Dict<String, StarlarkInt> finalRsaObj, LarkyByteLike cT, StarlarkThread thread) throws EvalException {
    byte[] cipherText = cT.getBytes();
    byte[] bytes;
    try {
      bytes = RSA_decrypt(finalRsaObj, cipherText);
    } catch (DataLengthException | InvalidCipherTextException e) {
      throw new EvalException("ValueError: " + e.getMessage(), e);
    }
    return LarkyByte.builder(thread).setSequence(bytes).build();
  }

  @VisibleForTesting
  byte[] RSA_decrypt(Dict<String, StarlarkInt> finalRsaObj, byte[] cipherText) throws InvalidCipherTextException {
    RSAKeyParameters privParams = new RSAKeyParameters(
        true,
        finalRsaObj.get("n").toBigInteger(),
        finalRsaObj.get("d").toBigInteger());

    AsymmetricBlockCipher rsaEngine = new RSABlindedEngine();
    rsaEngine.init(false, privParams);
    byte[] bytes;
    bytes = rsaEngine.processBlock(cipherText, 0, cipherText.length);
    return bytes;
  }

  @StarlarkMethod(
      name = "encrypt",
      parameters = {
          @Param(name = "rsaObj", allowedTypes = {@ParamType(type = Dict.class)}),
          @Param(name = "plaintext")
      },
      useStarlarkThread = true
  )
  public LarkyByteLike RSAEncrypt(Dict<String, StarlarkInt> finalRsaObj, LarkyByteLike pT, StarlarkThread thread) throws EvalException {
    byte[] plainText = pT.getBytes();
    byte[] bytes;
    try {
      bytes = RSA_encrypt(finalRsaObj, plainText);
    } catch (DataLengthException | InvalidCipherTextException e) {
      throw new EvalException("ValueError: " + e.getMessage(), e);
    }
    return LarkyByte.builder(thread).setSequence(bytes).build();
  }

  @VisibleForTesting
  byte[] RSA_encrypt(Dict<String, StarlarkInt> finalRsaObj, byte[] plainText) throws InvalidCipherTextException {
    RSAKeyParameters pubParams = new RSAKeyParameters(
        false,
        finalRsaObj.get("n").toBigInteger(),
        finalRsaObj.get("e").toBigInteger());
    AsymmetricBlockCipher rsaEngine = new RSABlindedEngine();

    rsaEngine.init(true, pubParams);
    byte[] bytes;
    bytes = rsaEngine.processBlock(plainText, 0, plainText.length);
    return bytes;
  }

  @StarlarkMethod(
      name = "OpenSSH_import", parameters = {
      @Param(name = "data", allowedTypes = {@ParamType(type = LarkyByteLike.class)}),
      @Param(name = "password", allowedTypes = {@ParamType(type = LarkyByteLike.class)}),
  }, useStarlarkThread = true)
  public LarkyByteLike openssh_import(LarkyByteLike data, LarkyByteLike password, StarlarkThread thread) throws EvalException {

    byte[] bytes = null;
    OpenSSHPublicKeyUtil.parsePublicKey(data.getBytes());
    return LarkyByteArray.builder(thread).setSequence(bytes).build();
  }
}<|MERGE_RESOLUTION|>--- conflicted
+++ resolved
@@ -310,12 +310,8 @@
     // TODO(mahmoudimus): explore if this can be done via PEMParser or MiscPEMGenerator
     PKCS8EncryptedPrivateKeyInfo x;
     try {
-<<<<<<< HEAD
       x = new PKCS8EncryptedPrivateKeyInfo(externKey);
       RSAPrivateCrtKey privParams = (RSAPrivateCrtKey) CryptoUtils.loadPrivateKey(x, passPhrase);
-=======
-      privParams = (RSAPrivateCrtKeyParameters) PrivateKeyFactory.createKey(externKey);
->>>>>>> b975ff0a
       r.addAll(ImmutableList.of(
           privParams.getModulus(),
           privParams.getPublicExponent(),
