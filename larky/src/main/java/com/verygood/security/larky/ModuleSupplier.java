/*
 * Copyright (C) 2016 Google Inc.
 *
 * Licensed under the Apache License, Version 2.0 (the "License");
 * you may not use this file except in compliance with the License.
 * You may obtain a copy of the License at
 *
 * http://www.apache.org/licenses/LICENSE-2.0
 *
 * Unless required by applicable law or agreed to in writing, software
 * distributed under the License is distributed on an "AS IS" BASIS,
 * WITHOUT WARRANTIES OR CONDITIONS OF ANY KIND, either express or implied.
 * See the License for the specific language governing permissions and
 * limitations under the License.
 */

package com.verygood.security.larky;

import com.google.common.base.Preconditions;
import com.google.common.collect.ImmutableMap;
import com.google.common.collect.ImmutableSet;

import com.verygood.security.larky.modules.CodecsModule;
import com.verygood.security.larky.modules.ProtoBufModule;
import com.verygood.security.larky.modules.globals.LarkyGlobals;
import com.verygood.security.larky.modules.globals.PythonBuiltins;
import com.verygood.security.larky.modules.Base64Module;
import com.verygood.security.larky.modules.C99MathModule;
import com.verygood.security.larky.modules.HashModule;
import com.verygood.security.larky.modules.JsonModule;
import com.verygood.security.larky.modules.RegexModule;
import com.verygood.security.larky.modules.testing.AssertionsModule;
import com.verygood.security.larky.modules.testing.UnittestModule;

import net.starlark.java.annot.StarlarkBuiltin;
import net.starlark.java.eval.StarlarkValue;

import java.util.Map;
import java.util.function.Function;

/**
 * A supplier of modules for Larky
 */
public class ModuleSupplier {

  public static final ImmutableSet<Class<?>> CORE_MODULES = ImmutableSet.of(
      LarkyGlobals.class,
      PythonBuiltins.class
  );

  public static final ImmutableSet<StarlarkValue> STD_MODULES = ImmutableSet.of(
      JsonModule.INSTANCE,
      ProtoBufModule.INSTANCE,
      HashModule.INSTANCE,
      C99MathModule.INSTANCE,
<<<<<<< HEAD
      Base64Module.INSTANCE,
      RegexModule.INSTANCE
=======
      RegexModule.INSTANCE,
      CodecsModule.INSTANCE
>>>>>>> 8918c56f
  );

  public static final ImmutableSet<StarlarkValue> TEST_MODULES = ImmutableSet.of(
      UnittestModule.INSTANCE,
      AssertionsModule.INSTANCE
  );

  private final Map<String, Object> environment;

  public ModuleSupplier() {
    this(ImmutableMap.<String, Object>builder().build());
  }

  public ModuleSupplier(Map<String, Object> environment) {
    this.environment = Preconditions.checkNotNull(environment);
  }

  public ModuleSupplier(ImmutableSet<StarlarkValue> moduleSet) {
    this.environment = moduleSetAsMap(Preconditions.checkNotNull(moduleSet));
  }

  /**
   * Get all available modules
   */
  public ImmutableSet<StarlarkValue> getModules() {
    return getModules(false);
  }

  public ImmutableSet<StarlarkValue> getModules(boolean withTest) {
    return withTest ? ImmutableSet.<StarlarkValue>builder()
        .addAll(STD_MODULES)
        .addAll(getTestModules()).build() : STD_MODULES;
  }

  public ImmutableSet<StarlarkValue> getTestModules() {
    return TEST_MODULES;
  }

  public Map<String, Object> getEnvironment() {
    return environment;
  }

  public final ModuleSet create() {
    return new ModuleSet(ImmutableMap.<String, Object>builder()
        .putAll(modulesToVariableMap())
        .putAll(getEnvironment())
        .build()); // should allow overrides ;
  }

  private ImmutableMap<String, Object> moduleSetAsMap(ImmutableSet<StarlarkValue> moduleSet) {
    return moduleSet
        .stream()
        .collect(
            ImmutableMap.toImmutableMap(
                this::findClosestStarlarkBuiltinName,
                Function.identity()));
  }

  public ImmutableMap<String, Object> modulesToVariableMap() {
    return moduleSetAsMap(getModules(false));
  }
  public ModuleSet modulesToVariableMap(boolean withTest) {
    return new ModuleSet(moduleSetAsMap(getModules(withTest)));
  }

  private String findClosestStarlarkBuiltinName(Object o) {
    Class<?> cls = o.getClass();
    while (cls != null && cls != Object.class) {
      StarlarkBuiltin annotation = cls.getAnnotation(StarlarkBuiltin.class);
      if (annotation != null) {
        return annotation.name();
      }
      cls = cls.getSuperclass();
    }
    throw new IllegalStateException("Cannot find @StarlarkBuiltin for " + o.getClass());
  }

  /**
   * A set of modules and options for evaluating a Skylark config file.
   */
  public static class ModuleSet {

    private final ImmutableMap<String, Object> modules;

    ModuleSet(ImmutableMap<String, Object> modules) {
      this.modules = Preconditions.checkNotNull(modules);
    }

    /**
     * Non-static modules.
     */
    public ImmutableMap<String, Object> getModules() {
      return modules;
    }

  }
}<|MERGE_RESOLUTION|>--- conflicted
+++ resolved
@@ -53,13 +53,9 @@
       ProtoBufModule.INSTANCE,
       HashModule.INSTANCE,
       C99MathModule.INSTANCE,
-<<<<<<< HEAD
       Base64Module.INSTANCE,
-      RegexModule.INSTANCE
-=======
       RegexModule.INSTANCE,
       CodecsModule.INSTANCE
->>>>>>> 8918c56f
   );
 
   public static final ImmutableSet<StarlarkValue> TEST_MODULES = ImmutableSet.of(
