--- conflicted
+++ resolved
@@ -8,11 +8,7 @@
 
 import org.jetbrains.annotations.NotNull;
 
-<<<<<<< HEAD
-public interface StarlarkSequence<K extends Collection<T>, T> extends Sequence<T> {
-=======
 public interface StarlarkSequence<K extends Collection<T>, T> extends StarlarkIndexable.Threaded, Sequence<T> {
->>>>>>> da2d1faa
 
   // interface
   //Collection<T> collection();
