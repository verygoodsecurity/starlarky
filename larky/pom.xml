<?xml version="1.0" encoding="UTF-8"?>
<project xmlns="http://maven.apache.org/POM/4.0.0"
         xmlns:xsi="http://www.w3.org/2001/XMLSchema-instance"
         xsi:schemaLocation="http://maven.apache.org/POM/4.0.0 http://maven.apache.org/xsd/maven-4.0.0.xsd">

    <modelVersion>4.0.0</modelVersion>

    <groupId>com.verygood.security</groupId>
    <artifactId>larky</artifactId>
    <version>1.0-SNAPSHOT</version>

    <packaging>jar</packaging>

    <repositories>
        <repository>
            <id>maven</id>
            <url>https://repo.maven.apache.org/maven2</url>
        </repository>
        <repository>
            <id>github</id>
            <url>https://maven.pkg.github.com/verygoodsecurity/starlarky</url>
        </repository>
        <repository>
            <id>vgs-oss</id>
            <url>https://dl.bintray.com/vg/vgs-oss</url>
        </repository>
    </repositories>

    <properties>
        <maven.compiler.source>8</maven.compiler.source>
        <maven.compiler.target>8</maven.compiler.target>
        <project.build.sourceEncoding>UTF-8</project.build.sourceEncoding>
        <project.reporting.outputEncoding>UTF-8</project.reporting.outputEncoding>
        <project.build.sourceEncoding>UTF-8</project.build.sourceEncoding>
        <maven.source.plugin.version>3.2.1</maven.source.plugin.version>
        <maven.compiler.plugin.version>3.6.2</maven.compiler.plugin.version>
        <surefire-plugin.version>3.0.0-M5</surefire-plugin.version>
        <libstarlark.version>1.0-SNAPSHOT</libstarlark.version>
        <org.projectlombok.version>1.18.20</org.projectlombok.version>
        <common.io.version>2.8.0</common.io.version>
        <google.re2j.version>1.6</google.re2j.version>
        <google.flogger.version>0.6</google.flogger.version>
        <org.bouncycastle.version>1.68</org.bouncycastle.version>
        <org.junit.version>4.13.1</org.junit.version>
        <google.errorprone.version>2.5.1</google.errorprone.version>
        <google.crypto.tink>1.5.0</google.crypto.tink>
        <google.guava.version>30.1-jre</google.guava.version>
        <google.jimfs.version>1.1</google.jimfs.version>
        <google.truth.version>1.0.1</google.truth.version>
        <javax.xml.bind.jaxb-api.version>2.3.0</javax.xml.bind.jaxb-api.version>
        <org.conscrypt.version>2.5.1</org.conscrypt.version>
        <org.jetbrains.annotations.version>20.1.0</org.jetbrains.annotations.version>
        <org.mockito.version>3.5.13</org.mockito.version>
        <org.slf4j.version>1.7.30</org.slf4j.version>
        <os-maven-plugin.version>1.7.0</os-maven-plugin.version>
        <protobuf-maven-plugin>0.6.1</protobuf-maven-plugin>
        <protobuf.version>3.14.0</protobuf.version>
        <junit.version>4.13.2</junit.version>
    </properties>

    <dependencies>
        <dependency>
            <groupId>net.starlark.java</groupId>
            <artifactId>libstarlark</artifactId>
            <version>${libstarlark.version}</version>
            <!-- provided, compile, runtime, test, system -->
            <!-- NOTE (drew): do not use provided when using GraalVM otherwise
                 when packaging into a native image, a cryptic exception will be thrown:

                 java.lang.ClassNotFoundException: net.starlark.java.syntax.SyntaxError$Exception
                 ...
                 -->
            <scope>compile</scope>
        </dependency>

        <dependency>
            <groupId>org.projectlombok</groupId>
            <artifactId>lombok</artifactId>
            <version>${org.projectlombok.version}</version>
        </dependency>

        <dependency>
            <groupId>com.google.re2j</groupId>
            <artifactId>re2j</artifactId>
            <version>${google.re2j.version}</version>
        </dependency>

        <dependency>
            <groupId>com.google.flogger</groupId>
            <artifactId>flogger</artifactId>
            <version>${google.flogger.version}</version>
        </dependency>

        <dependency>
            <groupId>com.google.flogger</groupId>
            <artifactId>flogger-system-backend</artifactId>
            <version>${google.flogger.version}</version>
        </dependency>

        <dependency>
            <groupId>com.google.flogger</groupId>
            <artifactId>flogger-slf4j-backend</artifactId>
            <version>${google.flogger.version}</version>
        </dependency>

        <dependency>
            <groupId>commons-io</groupId>
            <artifactId>commons-io</artifactId>
            <version>${common.io.version}</version>
        </dependency>

        <!-- cryptography -->
        <dependency>
            <groupId>com.google.crypto.tink</groupId>
            <artifactId>tink</artifactId>
            <version>${google.crypto.tink}</version>
        </dependency>

        <!-- bouncy castle differences are:
            jdk15on - multi-release jar.
            jdk15to18 - single release jar.
            bcprov = provider
            pcprov-ext = obscure algorithms (not needed..)
        -->
        <dependency>
            <groupId>org.bouncycastle</groupId>
            <artifactId>bcprov-debug-jdk15to18</artifactId>
            <version>${org.bouncycastle.version}</version>

        </dependency>


        <!--  bcpkix = pem algorithms -->

        <dependency>
            <groupId>org.bouncycastle</groupId>
            <artifactId>bcpkix-jdk15to18</artifactId>
            <version>${org.bouncycastle.version}</version>
            <exclusions>
                    <exclusion>
                        <groupId>org.bouncycastle</groupId>
                        <artifactId>bcprov-jdk15on</artifactId>
                    </exclusion>
                </exclusions>
        </dependency>

        <!--  bcpg = openpgp algorithms -->
        <dependency>
            <groupId>org.bouncycastle</groupId>
            <artifactId>bcpg-jdk15to18</artifactId>
            <version>${org.bouncycastle.version}</version>
            <exclusions>
                    <exclusion>
                        <groupId>org.bouncycastle</groupId>
                        <artifactId>bcprov-jdk15on</artifactId>
                    </exclusion>
                </exclusions>
        </dependency>

        <!--Tests-->
        <dependency>
            <groupId>org.mockito</groupId>
            <artifactId>mockito-core</artifactId>
            <version>${org.mockito.version}</version>
            <scope>test</scope>
        </dependency>
        <dependency>
            <groupId>com.google.jimfs</groupId>
            <artifactId>jimfs</artifactId>
            <version>${google.jimfs.version}</version>
            <scope>test</scope>
        </dependency>
        <dependency>
            <groupId>com.google.truth</groupId>
            <artifactId>truth</artifactId>
            <version>${google.truth.version}</version>
            <scope>test</scope>
        </dependency>

        <dependency>
           <groupId>org.apache.commons</groupId>
           <artifactId>commons-text</artifactId>
           <version>1.9</version>
        </dependency>

        <!--
            junit is not scoped for test because we are using
            it in larky/nativelib to offer unittest interface
            to starlark
        -->
        <dependency>
          <groupId>junit</groupId>
          <artifactId>junit</artifactId>
          <version>${junit.version}</version>
        </dependency>

        <!-- test -->
        <dependency>
              <groupId>org.junit.jupiter</groupId>
              <artifactId>junit-jupiter-api</artifactId>
              <version>5.7.0</version>
              <scope>test</scope>
          </dependency>
        <dependency>
            <groupId>org.junit.vintage</groupId>
            <artifactId>junit-vintage-engine</artifactId>
            <version>5.7.0</version>
            <scope>test</scope>
        </dependency>
<<<<<<< HEAD
        <dependency>
            <groupId>com.nimbusds</groupId>
            <artifactId>nimbus-jose-jwt</artifactId>
            <version>4.41.1</version>
            <scope>compile</scope>
        </dependency>
        <dependency>
            <groupId>joda-time</groupId>
            <artifactId>joda-time</artifactId>
            <version>2.10.1</version>
        </dependency>
=======
>>>>>>> c22d21e8
    </dependencies>

    <build>
        <resources>
            <resource>
                <directory>src/main/java</directory>
            </resource>
            <resource>
                <directory>src/main/resources</directory>
            </resource>
            <resource>
                <directory>src/test/java</directory>
            </resource>
            <resource>
                <directory>src/test/resources</directory>
                <excludes>
                    <exclude>META-INF/services/*</exclude>
                </excludes>
            </resource>
        </resources>
        <plugins>
            <plugin>
                <groupId>org.apache.maven.plugins</groupId>
                <artifactId>maven-source-plugin</artifactId>
                <version>${maven.source.plugin.version}</version>
                <executions>
                    <execution>
                        <id>attach-sources</id>
                        <goals>
                            <goal>jar</goal>
                            <goal>test-jar</goal>
                        </goals>
                    </execution>
                </executions>
                <inherited>true</inherited>
            </plugin>
            <plugin>
                <groupId>org.apache.maven.plugins</groupId>
                <artifactId>maven-compiler-plugin</artifactId>
                <version>${maven.compiler.plugin.version}</version>
                <configuration>
                    <fork>true</fork>
                    <debug>false</debug>
                    <showWarnings>true</showWarnings>
                    <failOnWarning>false</failOnWarning>
                    <showDeprecation>true</showDeprecation>
                    <source>${maven.compiler.source}</source>
                    <target>${maven.compiler.target}</target>
                    <forceJavacCompilerUse>true</forceJavacCompilerUse>
                    <annotationProcessorPaths>
                        <path>
                            <groupId>com.google.errorprone</groupId>
                            <artifactId>error_prone_core</artifactId>
                            <version>${google.errorprone.version}</version>
                        </path>
                        <path>
                            <groupId>org.projectlombok</groupId>
                            <artifactId>lombok</artifactId>
                            <version>${org.projectlombok.version}</version>
                        </path>
                    </annotationProcessorPaths>
                </configuration>
            </plugin>
            <plugin>
                <groupId>org.apache.maven.plugins</groupId>
                <artifactId>maven-assembly-plugin</artifactId>
                <version>3.1.1</version>
                <configuration>
                    <descriptorRefs>
                        <descriptorRef>jar-with-dependencies</descriptorRef>
                    </descriptorRefs>
                </configuration>
                <executions>
                    <execution>
                        <id>make-assembly</id>
                        <phase>package</phase>
                        <goals>
                            <goal>single</goal>
                        </goals>
                    </execution>
                </executions>
            </plugin>
            <plugin>
                <artifactId>maven-surefire-plugin</artifactId>
                <version>${surefire-plugin.version}</version>
                <configuration>
                    <!--                    <argLine>-->
                    <!--                        -Xbootclasspath/p:${settings.localRepository}/com/google/errorprone/javac/${google.errorprone.javac.version}/javac-${google.errorprone.javac.version}.jar-->
                    <!--                    </argLine>-->
                    <trimStackTrace>false</trimStackTrace>
                </configuration>
            </plugin>
        </plugins>
        <extensions>
            <extension>
                <groupId>kr.motd.maven</groupId>
                <artifactId>os-maven-plugin</artifactId>
                <version>${os-maven-plugin.version}</version>
            </extension>
        </extensions>
    </build>

    <profiles>
        <profile>
            <id>bintray</id>
            <distributionManagement>
                <repository>
                    <id>bintray-vg-vgs-oss</id>
                    <url>https://api.bintray.com/maven/vg/vgs-oss/larky/;publish=1</url>
                </repository>
            </distributionManagement>
        </profile>
        <profile>
            <id>github</id>
            <distributionManagement>
                <repository>
                    <id>github</id>
                    <url>https://maven.pkg.github.com/verygoodsecurity/starlarky</url>
                </repository>
            </distributionManagement>
        </profile>
    </profiles>
</project><|MERGE_RESOLUTION|>--- conflicted
+++ resolved
@@ -207,20 +207,11 @@
             <version>5.7.0</version>
             <scope>test</scope>
         </dependency>
-<<<<<<< HEAD
-        <dependency>
-            <groupId>com.nimbusds</groupId>
-            <artifactId>nimbus-jose-jwt</artifactId>
-            <version>4.41.1</version>
-            <scope>compile</scope>
-        </dependency>
         <dependency>
             <groupId>joda-time</groupId>
             <artifactId>joda-time</artifactId>
             <version>2.10.1</version>
         </dependency>
-=======
->>>>>>> c22d21e8
     </dependencies>
 
     <build>
