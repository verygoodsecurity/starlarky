--- conflicted
+++ resolved
@@ -7,7 +7,6 @@
 
     <groupId>com.verygood.security</groupId>
     <artifactId>larky</artifactId>
-<<<<<<< HEAD
     <version>1.0-SNAPSHOT</version>
 
     <packaging>jar</packaging>
@@ -40,15 +39,8 @@
         <os-maven-plugin.version>1.7.0</os-maven-plugin.version>
         <protobuf-maven-plugin>0.6.1</protobuf-maven-plugin>
         <protobuf.version>3.14.0</protobuf.version>
-    </properties>
-=======
-    <properties>
         <junit.version>4.13.1</junit.version>
     </properties>
-
-    <!-- TODO(mahmoudimus): mvn dependency:analyze -->
-    <dependencies>
->>>>>>> 8918c56f
 
     <dependencies>
         <dependency>
