<?xml version="1.0" encoding="UTF-8"?>
<project xmlns="http://maven.apache.org/POM/4.0.0"
         xmlns:xsi="http://www.w3.org/2001/XMLSchema-instance"
         xsi:schemaLocation="http://maven.apache.org/POM/4.0.0 http://maven.apache.org/xsd/maven-4.0.0.xsd">

    <modelVersion>4.0.0</modelVersion>

    <groupId>net.starlark.java</groupId>
    <artifactId>libstarlark</artifactId>
    <version>1.0-SNAPSHOT</version>

    <packaging>jar</packaging>

    <properties>
        <maven.compiler.source>8</maven.compiler.source>
        <maven.compiler.target>8</maven.compiler.target>
        <project.build.sourceEncoding>UTF-8</project.build.sourceEncoding>
        <project.reporting.outputEncoding>UTF-8</project.reporting.outputEncoding>
        <project.build.sourceEncoding>UTF-8</project.build.sourceEncoding>
        <compiler-plugin.version>3.8.1</compiler-plugin.version>
        <surefire-plugin.version>2.22.1</surefire-plugin.version>
        <maven.compiler.plugin.version>3.6.2</maven.compiler.plugin.version>
        <maven.source.plugin.version>3.2.1</maven.source.plugin.version>
        <google.errorprone.javac.version>9+181-r4173-1</google.errorprone.javac.version>
        <org.projectlombok.version>1.18.12</org.projectlombok.version>
<<<<<<< HEAD
        <google.errorprone.version>2.5.1</google.errorprone.version>
        <google.auto.value.version>1.7.4</google.auto.value.version>
        <google.truth.version>1.1.3</google.truth.version>
=======
        <google.errorprone.version>2.9.0</google.errorprone.version>
        <google.auto.value.version>1.8.2</google.auto.value.version>
        <google.truth.version>1.0.1</google.truth.version>
>>>>>>> e66156d4
        <google.jimfs.version>1.1</google.jimfs.version>
        <google.compile.testing.version>0.18</google.compile.testing.version>
        <org.jetbrains.annotations.version>20.1.0</org.jetbrains.annotations.version>
        <google.guava.version>30.1.1-jre</google.guava.version>
        <org.junit.version>4.13.1</org.junit.version>
    </properties>

    <dependencies>
        <!--
        We use jetbrain's annotations library because of some
        licensing concerns that occur with javax.annotations jsr305 library.

        See this issue: https://github.com/google/guava/issues/2960
        -->
        <dependency>
            <groupId>org.jetbrains</groupId>
            <artifactId>annotations</artifactId>
            <version>${org.jetbrains.annotations.version}</version>
        </dependency>

        <dependency>
            <groupId>com.google.guava</groupId>
            <artifactId>guava</artifactId>
            <version>${google.guava.version}</version>
        </dependency>

        <dependency>
            <groupId>com.google.auto.value</groupId>
            <artifactId>auto-value</artifactId>
            <version>${google.auto.value.version}</version>
            <optional>true</optional>
        </dependency>

        <dependency>
            <groupId>com.google.auto.value</groupId>
            <artifactId>auto-value-annotations</artifactId>
            <version>${google.auto.value.version}</version>
        </dependency>

        <!--Tests-->

        <dependency>
            <groupId>junit</groupId>
            <artifactId>junit</artifactId>
            <version>${org.junit.version}</version>
            <scope>test</scope>
        </dependency>
        <dependency>
            <groupId>com.google.truth</groupId>
            <artifactId>truth</artifactId>
            <version>${google.truth.version}</version>
            <scope>test</scope>
        </dependency>
        <dependency>
            <groupId>com.google.truth.extensions</groupId>
            <artifactId>truth-java8-extension</artifactId>
            <version>${google.truth.version}</version>
            <scope>test</scope>
        </dependency>
        <dependency>
            <groupId>com.google.testing.compile</groupId>
            <artifactId>compile-testing</artifactId>
            <version>${google.compile.testing.version}</version>
            <scope>test</scope>
        </dependency>
    </dependencies>

    <build>
        <resources>
            <resource>
                <directory>src/main/java</directory>
            </resource>
            <resource>
                <directory>src/main/resources</directory>
            </resource>
            <resource>
                <directory>src/test/java</directory>
            </resource>
            <resource>
                <directory>src/test/resources</directory>
            </resource>
        </resources>
        <plugins>
            <!-- Make sure we generate src jars too -->
            <plugin>
                <groupId>org.apache.maven.plugins</groupId>
                <artifactId>maven-source-plugin</artifactId>
                <version>${maven.source.plugin.version}</version>
                <executions>
                    <execution>
                        <id>attach-sources</id>
                        <goals>
                            <goal>jar</goal>
                            <goal>test-jar</goal>
                        </goals>
                    </execution>
                </executions>
                <inherited>true</inherited>
            </plugin>
            <plugin>
                <groupId>org.apache.maven.plugins</groupId>
                <artifactId>maven-compiler-plugin</artifactId>
                <version>${maven.compiler.plugin.version}</version>
                <configuration>
                    <fork>true</fork>
                    <debug>false</debug>
                    <showWarnings>true</showWarnings>
                    <failOnWarning>false</failOnWarning>
                    <showDeprecation>true</showDeprecation>
                    <source>${maven.compiler.source}</source>
                    <target>${maven.compiler.target}</target>
                    <forceJavacCompilerUse>true</forceJavacCompilerUse>
                    <compilerArgs combine.children="append">
                        <compilerArg>-Xlint:unchecked</compilerArg>
                        <!-- Required for ErrorProne -->
                        <!-- @todo #971 Document ErrorProne tool -->
                        <compilerArg>-XDcompilePolicy=simple</compilerArg>
                        <!-- @todo #1170 ErrorProne: activate experimental checks -->
<!--                        &lt;!&ndash;-->
<!--                            The following checks have been disabled:-->
<!--                            - MissingOverride: produce false positives with @Getter from Lombok-->
<!--                            - MixedMutabilityReturnType: because I like to use Collections.empty*() methods-->
<!--                            - UnnecessaryAnonymousClass: I prefer to have an explicit implementation in a constant-->
<!--                            - PreferJavaTimeOverload: disabled because of false positives: https://github.com/google/error-prone/issues/1435-->
<!--                        &ndash;&gt;-->
<!--                        <compilerArg>-Xplugin:ErrorProne -Xep:MissingOverride:OFF -Xep:MixedMutabilityReturnType:OFF-->
<!--                            -Xep:UnnecessaryAnonymousClass:OFF -Xep:PreferJavaTimeOverload:OFF-->
<!--                        </compilerArg>-->
<!--                        <compilerArg>-->
<!--                            -J-Xbootclasspath/p:${settings.localRepository}/com/google/errorprone/javac/${google.errorprone.javac.version}/javac-${google.errorprone.javac.version}.jar-->
<!--                        </compilerArg>-->
                    </compilerArgs>
                    <annotationProcessorPaths>
                        <path>
                            <groupId>com.google.errorprone</groupId>
                            <artifactId>error_prone_core</artifactId>
                            <version>${google.errorprone.version}</version>
                        </path>
                        <path>
                            <groupId>org.projectlombok</groupId>
                            <artifactId>lombok</artifactId>
                            <version>${org.projectlombok.version}</version>
                        </path>
                        <path>
                            <groupId>com.google.auto.value</groupId>
                            <artifactId>auto-value</artifactId>
                            <version>${google.auto.value.version}</version>
                        </path>
                    </annotationProcessorPaths>
                </configuration>
            </plugin>
            <plugin>
                <artifactId>maven-surefire-plugin</artifactId>
                <version>${surefire-plugin.version}</version>
                <configuration>
<!--                    <argLine>-->
<!--                        -Xbootclasspath/p:${settings.localRepository}/com/google/errorprone/javac/${google.errorprone.javac.version}/javac-${google.errorprone.javac.version}.jar-->
<!--                    </argLine>-->
                    <trimStackTrace>false</trimStackTrace>
                </configuration>
            </plugin>
        </plugins>

    </build>

    <profiles>
        <profile>
            <id>github</id>
            <distributionManagement>
                <repository>
                    <id>github</id>
                    <url>https://maven.pkg.github.com/verygoodsecurity/starlarky</url>
                </repository>
            </distributionManagement>
        </profile>
    </profiles>
</project><|MERGE_RESOLUTION|>--- conflicted
+++ resolved
@@ -23,15 +23,9 @@
         <maven.source.plugin.version>3.2.1</maven.source.plugin.version>
         <google.errorprone.javac.version>9+181-r4173-1</google.errorprone.javac.version>
         <org.projectlombok.version>1.18.12</org.projectlombok.version>
-<<<<<<< HEAD
-        <google.errorprone.version>2.5.1</google.errorprone.version>
-        <google.auto.value.version>1.7.4</google.auto.value.version>
-        <google.truth.version>1.1.3</google.truth.version>
-=======
         <google.errorprone.version>2.9.0</google.errorprone.version>
         <google.auto.value.version>1.8.2</google.auto.value.version>
         <google.truth.version>1.0.1</google.truth.version>
->>>>>>> e66156d4
         <google.jimfs.version>1.1</google.jimfs.version>
         <google.compile.testing.version>0.18</google.compile.testing.version>
         <org.jetbrains.annotations.version>20.1.0</org.jetbrains.annotations.version>
