<?xml version="1.0" encoding="UTF-8"?>
<project xmlns:xsi="http://www.w3.org/2001/XMLSchema-instance"
         xmlns="http://maven.apache.org/POM/4.0.0"
         xsi:schemaLocation="http://maven.apache.org/POM/4.0.0 http://maven.apache.org/xsd/maven-4.0.0.xsd">

    <modelVersion>4.0.0</modelVersion>

    <groupId>com.verygood.security</groupId>
    <artifactId>runlarky</artifactId>
    <version>1.0-SNAPSHOT</version>

    <repositories>
        <repository>
            <id>maven</id>
            <url>https://repo.maven.apache.org/maven2</url>
        </repository>
        <repository>
            <id>github</id>
            <url>https://maven.pkg.github.com/verygoodsecurity/starlarky</url>
        </repository>
    </repositories>

    <properties>
        <java.version>17</java.version>

        <maven.compiler.source>17</maven.compiler.source>
        <maven.compiler.target>17</maven.compiler.target>

        <maven.compiler.parameters>true</maven.compiler.parameters>
        <maven.compiler.release>${java.version}</maven.compiler.release>
        <graalvm-native-maven-plugin.version>0.9.23</graalvm-native-maven-plugin.version>

        <!-- annotationProcessorPaths requires maven-compiler-plugin version 3.5 or higher -->
        <maven.compiler.plugin.version>3.11.0</maven.compiler.plugin.version>

        <project.build.sourceEncoding>UTF-8</project.build.sourceEncoding>
        <maven.protobuf.plugin.version>0.6.1</maven.protobuf.plugin.version>
<<<<<<< HEAD
        <maven.surefire.plugin.version>2.22.1</maven.surefire.plugin.version>
        <os-maven-plugin.version>1.7.0</os-maven-plugin.version>
        <org.projectlombok.version>1.18.22</org.projectlombok.version>
        <picocli.version>4.6.3</picocli.version>
        <graalvm.version>23.0.0</graalvm.version>
=======
        <maven.surefire.plugin.version>3.1.2</maven.surefire.plugin.version>
        <os-maven-plugin.version>1.7.1</os-maven-plugin.version>
        <org.projectlombok.version>1.18.28</org.projectlombok.version>
        <picocli.version>4.7.4</picocli.version>
        <graalvm.version>23.0.1</graalvm.version>
>>>>>>> 9dd81e16

        <main.class>com.verygood.security.run.LarkyEntrypoint</main.class>
        <cli.name>larky-runner</cli.name>
    </properties>


    <dependencies>
        <dependency>
            <groupId>com.verygood.security</groupId>
            <artifactId>larky</artifactId>
            <version>${project.version}</version>
            <scope>compile</scope>
        </dependency>

        <dependency>
            <groupId>net.starlark.java</groupId>
            <artifactId>libstarlark</artifactId>
            <version>${project.version}</version>
            <scope>compile</scope>
        </dependency>

        <dependency>
            <groupId>org.projectlombok</groupId>
            <artifactId>lombok</artifactId>
            <version>${org.projectlombok.version}</version>
            <scope>provided</scope>
        </dependency>

        <dependency>
            <groupId>info.picocli</groupId>
            <artifactId>picocli</artifactId>
            <version>${picocli.version}</version>
        </dependency>

        <dependency>
            <groupId>org.graalvm.sdk</groupId>
            <artifactId>graal-sdk</artifactId>
            <version>${graalvm.version}</version>
            <scope>provided</scope>
        </dependency>

        <dependency>
            <groupId>org.graalvm.buildtools</groupId>
            <artifactId>native-maven-plugin</artifactId>
            <version>${graalvm-native-maven-plugin.version}</version>
            <type>maven-plugin</type>
        </dependency>

    </dependencies>

    <build>
        <extensions>
            <extension>
                <groupId>kr.motd.maven</groupId>
                <artifactId>os-maven-plugin</artifactId>
                <version>${os-maven-plugin.version}</version>
            </extension>
        </extensions>
        <resources>
            <resource>
                <directory>src/main/java</directory>
            </resource>
            <resource>
                <directory>src/main/resources</directory>
            </resource>
            <resource>
                <directory>src/test/java</directory>
            </resource>
            <resource>
                <directory>src/test/resources</directory>
            </resource>
        </resources>
        <pluginManagement>
            <plugins>
                <plugin>
                    <artifactId>maven-compiler-plugin</artifactId>
                    <version>${maven.compiler.plugin.version}</version>
                    <configuration>
                        <source>${maven.compiler.source}</source>
                        <target>${maven.compiler.target}</target>
                        <release>${maven.compiler.release}</release>
                        <parameters>${maven.compiler.parameters}</parameters>
                        <failOnError>true</failOnError>
                        <failOnWarning>false</failOnWarning>
                        <showDeprecation>true</showDeprecation>
                        <showWarnings>true</showWarnings>
                        <useIncrementalCompilation>true</useIncrementalCompilation>
                        <annotationProcessorPaths>
                            <path>
                                <groupId>org.projectlombok</groupId>
                                <artifactId>lombok</artifactId>
                                <version>${org.projectlombok.version}</version>
                            </path>
                            <path>
                                <groupId>info.picocli</groupId>
                                <artifactId>picocli-codegen</artifactId>
                                <version>${picocli.version}</version>
                            </path>
                        </annotationProcessorPaths>
                        <compilerId>javac</compilerId>
                        <compilerArgs>
                            <arg>-Xlint:all</arg>
                            <arg>-Xlint:-processing</arg>
                            <arg>-Aproject=${project.groupId}/${project.artifactId}</arg>
                        </compilerArgs>
                    </configuration>
                </plugin>
                <plugin>
                    <groupId>org.xolstice.maven.plugins</groupId>
                    <artifactId>protobuf-maven-plugin</artifactId>
                    <version>${maven.protobuf.plugin.version}</version>
                    <configuration>
                        <protocArtifact>
                            <!--
                                See https://github.com/verygoodsecurity/starlarky/pull/58 for why
                                ${os.detected.classifier} didn't work in some cases for my environment but
                                ${os.detected.name}-${os.detected.arch} works better!
                            -->
                            com.google.protobuf:protoc:${protobuf.version}:exe:${os.detected.name}-${os.detected.arch}
                        </protocArtifact>
                    </configuration>
                    <executions>
                        <execution>
                            <goals>
                                <goal>test-compile</goal>
                            </goals>
                        </execution>
                    </executions>
                </plugin>
            </plugins>
        </pluginManagement>

    </build>
    <profiles>
        <profile>
            <id>native</id>
            <activation>
                <property>
                    <name>native</name>
                </property>
            </activation>
            <build>
                <plugins>
                    <plugin>
                        <groupId>org.graalvm.buildtools</groupId>
                        <artifactId>native-maven-plugin</artifactId>
                        <version>${graalvm-native-maven-plugin.version}</version>
                        <extensions>true</extensions>
                        <executions>
                            <execution>
                                <id>build-native</id>
                                <goals>
                                    <goal>build</goal>
                                </goals>
                                <phase>package</phase>
                            </execution>
                        </executions>
                        <configuration>
                            <buildDirectory>${project.build.directory}/</buildDirectory>
                            <imageName>${cli.name}</imageName>
                            <mainClass>${main.class}</mainClass>
                            <buildArgs>
                                <buildArg>--no-fallback</buildArg>
                                <buildArg>--add-exports=org.graalvm.nativeimage.builder/com.oracle.svm.core=ALL-UNNAMED</buildArg>
                                <buildArg>--add-opens=java.base/jdk.internal.misc=ALL-UNNAMED</buildArg>
                                <buildArg>--initialize-at-run-time=org.apache.commons.lang3.RandomStringUtils</buildArg>
                                <buildArg>-H:+ReportExceptionStackTraces</buildArg>
                                <buildArg>
                                    -H:ReflectionConfigurationFiles=../src/main/resources/META-INF/native-image/reflect-config.json
                                </buildArg>
                                <buildArg>
                                    -H:ResourceConfigurationFiles=../src/main/resources/META-INF/native-image/resource-config.json
                                </buildArg>
                            </buildArgs>
                        </configuration>
                    </plugin>
                </plugins>
            </build>
        </profile>
        <profile>
            <id>native.linux</id>
            <activation>
                <property>
                    <name>native</name>
                </property>
                <os>
                    <name>Linux</name>
                </os>
            </activation>
            <build>
                <plugins>
                    <plugin>
                        <groupId>org.graalvm.buildtools</groupId>
                        <artifactId>native-maven-plugin</artifactId>
                        <version>${graalvm-native-maven-plugin.version}</version>
                        <extensions>true</extensions>
                        <executions>
                            <execution>
                                <id>build-native</id>
                                <goals>
                                    <goal>build</goal>
                                </goals>
                                <phase>package</phase>
                            </execution>
                        </executions>
                        <configuration>
                            <buildDirectory>${project.build.directory}/</buildDirectory>
                            <imageName>${cli.name}</imageName>
                            <mainClass>${main.class}</mainClass>
                            <buildArgs combine.children="append">
                                <buildArg>--static</buildArg>
                                <buildArg>--no-fallback</buildArg>
                                <buildArg>--allow-incomplete-classpath</buildArg>
                                <buildArg>--initialize-at-run-time=org.apache.commons.lang3.RandomStringUtils</buildArg>
                                <buildArg>-H:+ReportExceptionStackTraces</buildArg>
                                <buildArg>
                                    -H:ReflectionConfigurationFiles=../src/main/resources/META-INF/native-image/reflect-config.json
                                </buildArg>
                                <buildArg>
                                    -H:ResourceConfigurationFiles=../src/main/resources/META-INF/native-image/resource-config.json
                                </buildArg>
                            </buildArgs>
                        </configuration>
                    </plugin>
                </plugins>
            </build>
        </profile>
    </profiles>
</project><|MERGE_RESOLUTION|>--- conflicted
+++ resolved
@@ -35,19 +35,11 @@
 
         <project.build.sourceEncoding>UTF-8</project.build.sourceEncoding>
         <maven.protobuf.plugin.version>0.6.1</maven.protobuf.plugin.version>
-<<<<<<< HEAD
-        <maven.surefire.plugin.version>2.22.1</maven.surefire.plugin.version>
-        <os-maven-plugin.version>1.7.0</os-maven-plugin.version>
-        <org.projectlombok.version>1.18.22</org.projectlombok.version>
-        <picocli.version>4.6.3</picocli.version>
-        <graalvm.version>23.0.0</graalvm.version>
-=======
         <maven.surefire.plugin.version>3.1.2</maven.surefire.plugin.version>
         <os-maven-plugin.version>1.7.1</os-maven-plugin.version>
         <org.projectlombok.version>1.18.28</org.projectlombok.version>
         <picocli.version>4.7.4</picocli.version>
         <graalvm.version>23.0.1</graalvm.version>
->>>>>>> 9dd81e16
 
         <main.class>com.verygood.security.run.LarkyEntrypoint</main.class>
         <cli.name>larky-runner</cli.name>
