job-defaults: &job-defaults
  working_directory: &working_directory
    /home/circleci/starlarky
  test_results_directory: &test_results_directory
    /tmp/test-results
  dist_directory: &dist_directory
    /tmp/dist
  environment:
    - DIST_PATH: *dist_directory
    - TEST_RESULTS_PATH: *test_results_directory
    - MAVEN_OPTS: -Xmx6400m
    - GRAALVM_HOME: /home/circleci/starlarky/.graalvm
    - HOMEBREW_REQUIRED_RUBY_VERSION: 2.4.6
    - LARKY_HOME: *working_directory

install-java: &install-java
  run:
    name: Install OpenJDK11 and Maven
    command: |
      sudo apt-get update && sudo apt-get install openjdk-11-jdk maven
      sudo update-alternatives --set java /usr/lib/jvm/java-11-openjdk-amd64/bin/java
      sudo update-alternatives --set javac /usr/lib/jvm/java-11-openjdk-amd64/bin/javac

install-gh: &install-gh
  run:
    name: Install Go and ghr
    command: |
      sudo apt-get update && sudo apt-get install golang -y
      go get -u github.com/tcnksm/ghr

install-graalvm: &install-graalvm
  run:
    name: Install GraalVM
    command: |
      [ ! -d $GRAALVM_HOME ] \
        && curl https://github.com/graalvm/graalvm-ce-builds/releases/download/vm-20.2.0/graalvm-ce-java11-linux-amd64-20.2.0.tar.gz -O -J -L \
        && tar xfz graalvm-ce-java11-linux-amd64-20.2.0.tar.gz \
        && mv graalvm-ce-java11-20.2.0 .graalvm \
        && rm graalvm-ce-java11-linux-amd64-20.2.0.tar.gz \
        && $GRAALVM_HOME/bin/gu install native-image

build-quarkus-runnable: &build-quarkus-runnable
  run:
    name: Build binary for runlarky
    command: |
      if [ "${CIRCLE_TAG}" != "" ] ;
      then
        mvn versions:set-property -Dproperty=starlarky.version -DnewVersion=${CIRCLE_TAG} -pl runlarky
        mvn versions:set -DnewVersion=${CIRCLE_TAG} -pl runlarky
      fi
      mvn package -Pnative -DskipTests
    no_output_timeout: 30m

# Template to save Maven dependency cache to restore it in another jobs
save-maven-cache: &save-maven-cache
  save_cache:
    key: starlarky-{{ checksum "pom.xml" }}
    paths:
      - ~/.m2

restore-maven-cache: &restore-maven-cache
  restore_cache:
    key: starlarky-{{ checksum "pom.xml" }}

save-graalvm-cache: &save-graalvm-cache
  save_cache:
    key: starlarky-{{ checksum ".circleci/config.yml" }}
    paths:
      - $GRAALVM_HOME

restore-graalvm-cache: &restore-graalvm-cache
  restore_cache:
    key: starlarky-{{ checksum ".circleci/config.yml" }}

setup-maven-distributions: &setup-maven-distributions
  run:
    name: Setup distrubution servers for larky
    command: |
      mkdir -p ~/.m2
      cat <<EOF > ~/.m2/settings.xml
      <settings>
        <servers>
          <server>
            <id>bintray-vg-vgs-oss</id>
            <username>$BINTRAY_USERNAME</username>
            <password>$BINTRAY_API_TOKEN</password>
          </server>
          <server>
            <id>github</id>
            <username>$GITHUB_USERNAME</username>
            <password>$GITHUB_API_TOKEN</password>
          </server>
        </servers>
      </settings>
      EOF

install_python: &install_python
  run:
    name: Install Python
    command: |
      git clone https://github.com/pyenv/pyenv.git ~/.pyenv
      echo 'export PYENV_ROOT="$HOME/.pyenv"' >> $BASH_ENV
      echo 'export PATH="$PYENV_ROOT/shims:$PYENV_ROOT/bin:$PATH"' >> $BASH_ENV
      ~/.pyenv/bin/pyenv install 3.8.6
      ~/.pyenv/bin/pyenv local 3.8.6
      curl -sSL https://raw.githubusercontent.com/python-poetry/poetry/master/get-poetry.py | python -
      echo 'export PATH="$HOME/.poetry/bin:$PATH"' >> $BASH_ENV

build_test_pylarky: &build_test_pylarky
  run:
    name: Build and test pylarky
    command: |
      poetry version ${CIRCLE_TAG}
      poetry install
      poetry run pytest pylarky/tests
      poetry build

persist-dist: &persist-dist
  persist_to_workspace:
    root: *dist_directory
    paths:
      - "*"

attach-dist: &attach-dist
  attach_workspace:
    at: *dist_directory

get-resouces: &get-resources
  run:
    name: Build and test pylarky
    command: |
      ./scripts/get_resources.sh


# === JOBS ===
version: 2
jobs:
  build-and-test:
    <<: *job-defaults
    machine:
      image: ubuntu-1604:202007-01
    steps:
      - checkout
      - <<: *install-java
      - <<: *get-resources
      - <<: *restore-maven-cache
      - run: mkdir -p $TEST_RESULTS_PATH/junit/
      - run: mkdir -p $TEST_RESULTS_PATH/coverage/
      - run:
          name: Maven Build/Test
          command: |
            mvn clean install dependency:go-offline -T 2.0C -B
      - <<: *save-maven-cache
      - run: find . -type f -regex ".*/target/surefire-reports/.*xml" -exec cp {} $TEST_RESULTS_PATH/junit/ \;
      - run: find . -type f -regex ".*/target/surefire-reports/.*-output.txt" -exec cp {} $TEST_RESULTS_PATH/junit/ \;
      - run: find . -type f -regex ".*/target/site/.*" -exec cp --parents {} $TEST_RESULTS_PATH/coverage/ \;
      - store_artifacts:
          path: *test_results_directory
      - store_test_results:
          path: *test_results_directory

  build-and-test-docker:
    <<: *job-defaults
    machine: true
    steps:
      - checkout
      - <<: *get-resources
      - <<: *restore-maven-cache
      - run: mkdir -p $TEST_RESULTS_PATH/junit/
      - run: mkdir -p $TEST_RESULTS_PATH/coverage/
      - run: docker-compose build
      - run: docker-compose run local bash /src/build-and-test-java.sh
      - <<: *save-maven-cache
      - run: find . -type f -regex ".*/target/surefire-reports/.*xml" -exec cp {} $TEST_RESULTS_PATH/junit/ \;
      - run: find . -type f -regex ".*/target/surefire-reports/.*-output.txt" -exec cp {} $TEST_RESULTS_PATH/junit/ \;
      - run: find . -type f -regex ".*/target/site/.*" -exec cp --parents {} $TEST_RESULTS_PATH/coverage/ \;
      - run: docker-compose run local bash /src/build-and-test-python.sh
      - store_artifacts:
          path: *test_results_directory
      - store_test_results:
          path: *test_results_directory

  build-dist-maven:
    <<: *job-defaults
    machine:
      image: ubuntu-1604:202007-01
    steps:
      - checkout
      - <<: *install-java
      - <<: *get-resources
      - <<: *restore-maven-cache
      - <<: *setup-maven-distributions
      - run:
          name: Build and deploy libstarlark
          command: |
            mvn versions:set -DnewVersion=${CIRCLE_TAG} -pl libstarlark
            mvn clean dependency:go-offline package -pl libstarlark -U -Dmaven.test.skip.exec -T 2.0C -B 
            mvn deploy -DskipTests -pl libstarlark -Pgithub
            mvn deploy -DskipTests -pl libstarlark -Pbintray
      - run:
          name: Build and deploy larky
          command: |
            mvn versions:set-property -Dproperty=libstarlark.version -DnewVersion=${CIRCLE_TAG}
            mvn versions:set -DnewVersion=${CIRCLE_TAG} -pl larky
            mvn clean dependency:go-offline package -pl larky -U -Dmaven.test.skip.exec -T 2.0C -B
            mvn deploy -DskipTests -pl larky -Pgithub
            mvn deploy -DskipTests -pl larky -Pbintray
      - <<: *save-maven-cache

  build-dist-linux:
    <<: *job-defaults
    machine:
      image: ubuntu-1604:202007-01
    steps:
      - checkout
      - <<: *install-java
<<<<<<< HEAD
      - <<: *get-resources
=======
      - <<: *setup-maven-distributions
>>>>>>> e05880e0
      - <<: *restore-maven-cache
      - <<: *restore-graalvm-cache
      - <<: *install-graalvm
      - <<: *save-graalvm-cache
      - <<: *build-quarkus-runnable
      - <<: *install_python
      - <<: *build_test_pylarky
      - run:
          name: Copy dist files
          command: |
            mkdir ${DIST_PATH}
            cp ./runlarky/target/larky-runner ${DIST_PATH}/larky-linux
            cp dist/*.whl ${DIST_PATH}
      - <<: *persist-dist

  build-dist-macos:
    <<: *job-defaults
    macos:
      xcode: 10.2.1
    steps:
      - checkout
      - <<: *get-resources
      - run:
          name: Install dev
          command: brew install maven
      - run:
          name: Install GRAALVM
          command: |
            brew install --cask graalvm/tap/graalvm-ce-java11
            # Brew is designed to pull latest versions for the formula
            xattr -r -d com.apple.quarantine /Library/Java/JavaVirtualMachines/graalvm-ce-java11-*
            # We can use java_home exe to set GRAALVM_HOME
            echo 'export GRAALVM_HOME="$(/usr/libexec/java_home)"' >> $BASH_ENV
            source $BASH_ENV
            # add gu to PATH
            ln -s "$GRAALVM_HOME/bin/gu" /usr/local/bin
            gu install native-image
      - <<: *setup-maven-distributions
      - <<: *build-quarkus-runnable
      - <<: *install_python
      - <<: *build_test_pylarky
      - run:
          name: Copy dist files
          command: |
            mkdir -p ${DIST_PATH}
            cp ./runlarky/target/larky-runner ${DIST_PATH}/larky-macos
            cp dist/*.whl ${DIST_PATH}
      - <<: *persist-dist

  publish-to-gh:
    <<: *job-defaults
    docker:
      - image: cibuilds/github:0.13
    steps:
      - <<: *attach-dist
      - run:
          name: Create GH release
          command: |
            mv ${DIST_PATH}/larky-linux ${DIST_PATH}/larky-${CIRCLE_TAG}-linux
            mv ${DIST_PATH}/larky-macos ${DIST_PATH}/larky-${CIRCLE_TAG}-macos
            ghr -draft -t ${GITHUB_API_TOKEN} -u ${CIRCLE_PROJECT_USERNAME} -r ${CIRCLE_PROJECT_REPONAME} -c ${CIRCLE_SHA1} -n ${CIRCLE_TAG} ${CIRCLE_TAG} ${DIST_PATH}

  publish-to-pypi:
    <<: *job-defaults
    docker:
      - image: circleci/python
    steps:
      - <<: *attach-dist
      - run:
          name: Install twine
          command: pip install twine
      - run:
          name: Upload packages
          command: twine upload -u __token__ -p ${PYPI_TOKEN} ${DIST_PATH}/*.whl

workflows:
  version: 2
  build_and_tests:
    jobs:
      - build-and-test
      - build-and-test-docker
      - build-dist-linux:
          requires:
            - build-and-test
      - build-dist-macos:
          requires:
            - build-and-test

  release:
    jobs:
      - build-dist-maven:
          filters:
            tags:
              only: /^\d+\.\d+\.\d+(?:-[a-zA-Z0-9_.]+){0,1}$/
            branches:
              ignore: /.*/
      - build-dist-linux:
          filters:
            tags:
              only: /^\d+\.\d+\.\d+(?:-[a-zA-Z0-9_.]+){0,1}$/
            branches:
              ignore: /.*/
          requires:
            - build-dist-maven
      - build-dist-macos:
          filters:
            tags:
              only: /^\d+\.\d+\.\d+(?:-[a-zA-Z0-9_.]+){0,1}$/
            branches:
              ignore: /.*/
          requires:
            - build-dist-maven
      - publish-to-gh:
          filters:
            tags:
              only: /^\d+\.\d+\.\d+(?:-[a-zA-Z0-9_.]+){0,1}$/
            branches:
              ignore: /.*/
          requires:
            - build-dist-linux
            - build-dist-macos
      - publish-to-pypi:
          filters:
            tags:
              only: /^\d+\.\d+\.\d+(?:-[a-zA-Z0-9_.]+){0,1}$/
            branches:
              ignore: /.*/
          requires:
            - build-dist-linux
            - build-dist-macos
            <|MERGE_RESOLUTION|>--- conflicted
+++ resolved
@@ -214,11 +214,8 @@
     steps:
       - checkout
       - <<: *install-java
-<<<<<<< HEAD
-      - <<: *get-resources
-=======
       - <<: *setup-maven-distributions
->>>>>>> e05880e0
+      - <<: *get-resources
       - <<: *restore-maven-cache
       - <<: *restore-graalvm-cache
       - <<: *install-graalvm
